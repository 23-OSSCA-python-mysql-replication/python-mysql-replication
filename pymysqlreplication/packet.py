--- conflicted
+++ resolved
@@ -91,24 +91,6 @@
         constants.MARIADB_START_ENCRYPTION_EVENT: event.MariadbStartEncryptionEvent,
     }
 
-<<<<<<< HEAD
-    def __init__(
-        self,
-        from_packet,
-        table_map,
-        ctl_connection,
-        mysql_version,
-        use_checksum,
-        allowed_events,
-        only_tables,
-        ignored_tables,
-        only_schemas,
-        ignored_schemas,
-        freeze_schema,
-        fail_on_table_metadata_unavailable,
-        ignore_decode_errors,
-    ):
-=======
     def __init__(self, from_packet, table_map,
                  ctl_connection,
                  mysql_version,
@@ -122,7 +104,6 @@
                  fail_on_table_metadata_unavailable,
                  ignore_decode_errors,
                  verify_checksum,):
->>>>>>> c977dd8d
         # -1 because we ignore the ok byte
         self.read_bytes = 0
         # Used when we want to override a value in the data buffer
@@ -160,23 +141,6 @@
 
         if event_class not in allowed_events:
             return
-<<<<<<< HEAD
-        self.event = event_class(
-            self,
-            event_size_without_header,
-            table_map,
-            ctl_connection,
-            mysql_version=mysql_version,
-            only_tables=only_tables,
-            ignored_tables=ignored_tables,
-            only_schemas=only_schemas,
-            ignored_schemas=ignored_schemas,
-            freeze_schema=freeze_schema,
-            fail_on_table_metadata_unavailable=fail_on_table_metadata_unavailable,
-            ignore_decode_errors=ignore_decode_errors,
-        )
-        if self.event._processed is False:
-=======
         self.event = event_class(self, event_size_without_header, table_map,
                                  ctl_connection,
                                  mysql_version=mysql_version,
@@ -189,7 +153,6 @@
                                  ignore_decode_errors=ignore_decode_errors,
                                  verify_checksum=verify_checksum)
         if self.event._processed == False:
->>>>>>> c977dd8d
             self.event = None
 
     def read(self, size):
