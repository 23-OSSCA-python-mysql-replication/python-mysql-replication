--- conflicted
+++ resolved
@@ -84,11 +84,6 @@
 
         #5.6 GTID enabled replication events
         constants.ANONYMOUS_GTID_LOG_EVENT: event.NotImplementedEvent,
-<<<<<<< HEAD
-=======
-        constants.ANONYMOUS_GTID_LOG_EVENT: event.NotImplementedEvent,
-        constants.PREVIOUS_GTIDS_LOG_EVENT: event.NotImplementedEvent,
->>>>>>> a19a5a5b
         # MariaDB GTID
         constants.MARIADB_ANNOTATE_ROWS_EVENT: event.MariadbAnnotateRowsEvent,
         constants.MARIADB_BINLOG_CHECKPOINT_EVENT: event.NotImplementedEvent,
