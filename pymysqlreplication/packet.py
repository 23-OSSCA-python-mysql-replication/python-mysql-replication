# -*- coding: utf-8 -*-

import struct

from pymysqlreplication import constants, event, row_event

from typing import List, Tuple, Dict, Optional, Union, FrozenSet, Type
from pymysql.connections import MysqlPacket, Connection

# Constants from PyMYSQL source code
NULL_COLUMN = 251
UNSIGNED_CHAR_COLUMN = 251
UNSIGNED_SHORT_COLUMN = 252
UNSIGNED_INT24_COLUMN = 253
UNSIGNED_INT64_COLUMN = 254
UNSIGNED_CHAR_LENGTH = 1
UNSIGNED_SHORT_LENGTH = 2
UNSIGNED_INT24_LENGTH = 3
UNSIGNED_INT64_LENGTH = 8

JSONB_TYPE_SMALL_OBJECT = 0x0
JSONB_TYPE_LARGE_OBJECT = 0x1
JSONB_TYPE_SMALL_ARRAY = 0x2
JSONB_TYPE_LARGE_ARRAY = 0x3
JSONB_TYPE_LITERAL = 0x4
JSONB_TYPE_INT16 = 0x5
JSONB_TYPE_UINT16 = 0x6
JSONB_TYPE_INT32 = 0x7
JSONB_TYPE_UINT32 = 0x8
JSONB_TYPE_INT64 = 0x9
JSONB_TYPE_UINT64 = 0xA
JSONB_TYPE_DOUBLE = 0xB
JSONB_TYPE_STRING = 0xC
JSONB_TYPE_OPAQUE = 0xF

JSONB_LITERAL_NULL = 0x0
JSONB_LITERAL_TRUE = 0x1
JSONB_LITERAL_FALSE = 0x2


class BinLogPacketWrapper(object):
    """
    Bin Log Packet Wrapper uses an existing packet object and wraps around it,
    exposing useful variables while still providing access
    to the original packet objects variables and methods.
    """

    __event_map = {
        # event
        constants.QUERY_EVENT: event.QueryEvent,
        constants.ROTATE_EVENT: event.RotateEvent,
        constants.FORMAT_DESCRIPTION_EVENT: event.FormatDescriptionEvent,
        constants.XID_EVENT: event.XidEvent,
        constants.INTVAR_EVENT: event.IntvarEvent,
        constants.GTID_LOG_EVENT: event.GtidEvent,
        constants.PREVIOUS_GTIDS_LOG_EVENT: event.PreviousGtidsEvent,
        constants.STOP_EVENT: event.StopEvent,
        constants.BEGIN_LOAD_QUERY_EVENT: event.BeginLoadQueryEvent,
        constants.EXECUTE_LOAD_QUERY_EVENT: event.ExecuteLoadQueryEvent,
        constants.HEARTBEAT_LOG_EVENT: event.HeartbeatLogEvent,
        constants.XA_PREPARE_EVENT: event.XAPrepareEvent,
        constants.ROWS_QUERY_LOG_EVENT: event.RowsQueryLogEvent,
        constants.RAND_EVENT: event.RandEvent,
        constants.USER_VAR_EVENT: event.UserVarEvent,
        # row_event
        constants.UPDATE_ROWS_EVENT_V1: row_event.UpdateRowsEvent,
        constants.WRITE_ROWS_EVENT_V1: row_event.WriteRowsEvent,
        constants.DELETE_ROWS_EVENT_V1: row_event.DeleteRowsEvent,
        constants.UPDATE_ROWS_EVENT_V2: row_event.UpdateRowsEvent,
        constants.WRITE_ROWS_EVENT_V2: row_event.WriteRowsEvent,
        constants.DELETE_ROWS_EVENT_V2: row_event.DeleteRowsEvent,
        constants.TABLE_MAP_EVENT: row_event.TableMapEvent,

        # 5.6 GTID enabled replication events
        constants.ANONYMOUS_GTID_LOG_EVENT: event.NotImplementedEvent,
        # MariaDB GTID
        constants.MARIADB_ANNOTATE_ROWS_EVENT: event.MariadbAnnotateRowsEvent,
        constants.MARIADB_BINLOG_CHECKPOINT_EVENT: event.MariadbBinLogCheckPointEvent,
        constants.MARIADB_GTID_EVENT: event.MariadbGtidEvent,
        constants.MARIADB_GTID_GTID_LIST_EVENT: event.MariadbGtidListEvent,
        constants.MARIADB_START_ENCRYPTION_EVENT: event.MariadbStartEncryptionEvent
    }

<<<<<<< HEAD
    def __init__(self,
                 from_packet: MysqlPacket,
                 table_map: dict,
                 ctl_connection: Connection,
                 mysql_version: Tuple[int, int, int],
                 use_checksum: bool,
                 allowed_events: FrozenSet[Type[event.BinLogEvent]],
                 only_tables: Optional[List[str]],
                 ignored_tables: Optional[List[str]],
                 only_schemas: Optional[List[str]],
                 ignored_schemas: Optional[List[str]],
                 freeze_schema: bool,
                 fail_on_table_metadata_unavailable: bool,
                 ignore_decode_errors: bool) -> None:
=======
    def __init__(self, from_packet, table_map,
                 ctl_connection,
                 mysql_version,
                 use_checksum,
                 allowed_events,
                 only_tables,
                 ignored_tables,
                 only_schemas,
                 ignored_schemas,
                 freeze_schema,
                 fail_on_table_metadata_unavailable,
                 ignore_decode_errors,
                 verify_checksum,):
>>>>>>> ec20292c
        # -1 because we ignore the ok byte
        self.read_bytes = 0
        # Used when we want to override a value in the data buffer
        self.__data_buffer = b''

        self.packet: MysqlPacket = from_packet
        self.charset: str = ctl_connection.charset

        # OK value
        # timestamp
        # event_type
        # server_id
        # log_pos
        # flags
        unpack = struct.unpack('<cIBIIIH', self.packet.read(20))

        # Header
        self.timestamp: int = unpack[1]
        self.event_type: int = unpack[2]
        self.server_id: int = unpack[3]
        self.event_size: int = unpack[4]
        # position of the next event
        self.log_pos: int = unpack[5]
        self.flags: int = unpack[6]

        # MySQL 5.6 and more if binlog-checksum = CRC32
        if use_checksum:
            event_size_without_header = self.event_size - 23
        else:
            verify_checksum = False
            event_size_without_header = self.event_size - 19

        self.event = None
        event_class = self.__event_map.get(self.event_type, event.NotImplementedEvent)

        if event_class not in allowed_events:
            return
<<<<<<< HEAD
        self.event: event.BinLogEvent = event_class(
            self,
            event_size_without_header,
            table_map,
            ctl_connection,
            mysql_version=mysql_version,
            only_tables=only_tables,
            ignored_tables=ignored_tables,
            only_schemas=only_schemas,
            ignored_schemas=ignored_schemas,
            freeze_schema=freeze_schema,
            fail_on_table_metadata_unavailable=fail_on_table_metadata_unavailable,
            ignore_decode_errors=ignore_decode_errors
        )
=======
        self.event = event_class(self, event_size_without_header, table_map,
                                 ctl_connection,
                                 mysql_version=mysql_version,
                                 only_tables=only_tables,
                                 ignored_tables=ignored_tables,
                                 only_schemas=only_schemas,
                                 ignored_schemas=ignored_schemas,
                                 freeze_schema=freeze_schema,
                                 fail_on_table_metadata_unavailable=fail_on_table_metadata_unavailable,
                                 ignore_decode_errors=ignore_decode_errors,
                                 verify_checksum=verify_checksum)
>>>>>>> ec20292c
        if self.event._processed == False:
            self.event = None

    def read(self, size: int) -> Union[int, bytes]:
        size = int(size)
        self.read_bytes += size
        if len(self.__data_buffer) > 0:
            data = self.__data_buffer[:size]
            self.__data_buffer = self.__data_buffer[size:]
            if len(data) == size:
                return data
            else:
                return data + self.packet.read(size - len(data))
        return self.packet.read(size)

    def unread(self, data: Union[int, bytes]) -> None:
        """
        Push again data in data buffer.
        Use to extract a bit from a value and ensure that the rest of the code reads data normally
        """
        self.read_bytes -= len(data)
        self.__data_buffer += data

    def advance(self, size: int) -> None:
        size = int(size)
        self.read_bytes += size
        buffer_len = len(self.__data_buffer)
        if buffer_len > 0:
            self.__data_buffer = self.__data_buffer[size:]
            if size > buffer_len:
                self.packet.advance(size - buffer_len)
        else:
            self.packet.advance(size)

    def read_length_coded_binary(self) -> Optional[int]:
        """
        Read a 'Length Coded Binary' number from the data buffer.
        Length coded numbers can be anywhere from 1 to 9 bytes depending
        on the value of the first byte. (From PyMYSQL source code)
        """
        c = struct.unpack("!B", self.read(1))[0]
        if c == NULL_COLUMN:
            return None
        if c < UNSIGNED_CHAR_COLUMN:
            return c
        elif c == UNSIGNED_SHORT_COLUMN:
            return self.unpack_uint16(self.read(UNSIGNED_SHORT_LENGTH))
        elif c == UNSIGNED_INT24_COLUMN:
            return self.unpack_int24(self.read(UNSIGNED_INT24_LENGTH))
        elif c == UNSIGNED_INT64_COLUMN:
            return self.unpack_int64(self.read(UNSIGNED_INT64_LENGTH))

    def read_length_coded_string(self) -> Optional[str]:
        """
        Read a 'Length Coded String' from the data buffer.
        A 'Length Coded String' consists first of a length coded (unsigned, positive) integer
        represented in 1-9 bytes followed by that many bytes of binary data.
        (For example, "cat" would be "3cat". - From PyMYSQL source code)
        """
        length = self.read_length_coded_binary()
        if length is None:
            return None
        return self.read(length).decode()

    def __getattr__(self, key):
        if hasattr(self.packet, key):
            return getattr(self.packet, key)

        raise AttributeError("%s instance has no attribute '%s'" %
                             (self.__class__, key))

    def read_int_be_by_size(self, size: int) -> int:
        """
        Read a big endian integer values based on byte number
        """
        if size == 1:
            return struct.unpack('>b', self.read(size))[0]
        elif size == 2:
            return struct.unpack('>h', self.read(size))[0]
        elif size == 3:
            return self.read_int24_be()
        elif size == 4:
            return struct.unpack('>i', self.read(size))[0]
        elif size == 5:
            return self.read_int40_be()
        elif size == 8:
            return struct.unpack('>l', self.read(size))[0]

    def read_uint_by_size(self, size: int) -> int:
        """
        Read a little endian integer values based on byte number
        """
        if size == 1:
            return self.read_uint8()
        elif size == 2:
            return self.read_uint16()
        elif size == 3:
            return self.read_uint24()
        elif size == 4:
            return self.read_uint32()
        elif size == 5:
            return self.read_uint40()
        elif size == 6:
            return self.read_uint48()
        elif size == 7:
            return self.read_uint56()
        elif size == 8:
            return self.read_uint64()

    def read_length_coded_pascal_string(self, size: int) -> Union[int, bytes]:
        """
        Read a string with length coded using pascal style.
        The string start by the size of the string
        """
        length = self.read_uint_by_size(size)
        return self.read(length)

    def read_variable_length_string(self) -> Union[int, bytes]:
        """
        Read a variable length string where the first 1-5 bytes stores the length of the string.
        For each byte, the first bit being high indicates another byte must be read.
        """
        byte = 0x80
        length = 0
        bits_read = 0
        while byte & 0x80 != 0:
            byte = struct.unpack("!B", self.read(1))[0]
            length = length | ((byte & 0x7f) << bits_read)
            bits_read = bits_read + 7
        return self.read(length)

    def read_int24(self) -> int:
        a, b, c = struct.unpack("BBB", self.read(3))
        res = a | (b << 8) | (c << 16)
        if res >= 0x800000:
            res -= 0x1000000
        return res

    def read_int24_be(self) -> int:
        a, b, c = struct.unpack('BBB', self.read(3))
        res = (a << 16) | (b << 8) | c
        if res >= 0x800000:
            res -= 0x1000000
        return res

    def read_uint8(self) -> int:
        return struct.unpack('<B', self.read(1))[0]

    def read_int16(self) -> int:
        return struct.unpack('<h', self.read(2))[0]

    def read_uint16(self) -> int:
        return struct.unpack('<H', self.read(2))[0]

    def read_uint24(self) -> int:
        a, b, c = struct.unpack("<BBB", self.read(3))
        return a + (b << 8) + (c << 16)

    def read_uint32(self) -> int:
        return struct.unpack('<I', self.read(4))[0]

    def read_int32(self) -> int:
        return struct.unpack('<i', self.read(4))[0]

    def read_uint40(self) -> int:
        a, b = struct.unpack("<BI", self.read(5))
        return a + (b << 8)

    def read_int40_be(self) -> int:
        a, b = struct.unpack(">IB", self.read(5))
        return b + (a << 8)

    def read_uint48(self) -> int:
        a, b, c = struct.unpack("<HHH", self.read(6))
        return a + (b << 16) + (c << 32)

    def read_uint56(self) -> int:
        a, b, c = struct.unpack("<BHI", self.read(7))
        return a + (b << 8) + (c << 24)

    def read_uint64(self) -> int:
        return struct.unpack('<Q', self.read(8))[0]

    def read_int64(self) -> int:
        return struct.unpack('<q', self.read(8))[0]

    def unpack_uint16(self, n: bytes) -> int:
        return struct.unpack('<H', n[0:2])[0]

    def unpack_int24(self, n: bytes) -> Optional[Union[int, Tuple[str, int]]]:
        try:
            return struct.unpack('B', n[0])[0] \
                + (struct.unpack('B', n[1])[0] << 8) \
                + (struct.unpack('B', n[2])[0] << 16)
        except TypeError:
            return n[0] + (n[1] << 8) + (n[2] << 16)

    def unpack_int32(self, n: bytes) -> Optional[Union[int, Tuple[str, int]]]:
        try:
            return struct.unpack('B', n[0])[0] \
                + (struct.unpack('B', n[1])[0] << 8) \
                + (struct.unpack('B', n[2])[0] << 16) \
                + (struct.unpack('B', n[3])[0] << 24)
        except TypeError:
            return n[0] + (n[1] << 8) + (n[2] << 16) + (n[3] << 24)

    def read_binary_json(self, size: int) -> Optional[str]:
        length = self.read_uint_by_size(size)
        if length == 0:
            # handle NULL value
            return None
        payload = self.read(length)
        self.unread(payload)
        t = self.read_uint8()

        return self.read_binary_json_type(t, length)

    def read_binary_json_type(self, t: int, length: int) \
            -> Optional[Union[
                Dict[Union[int, bytes], Union[bool, str, None]],
                List[int], bool, int]]:
        large = (t in (JSONB_TYPE_LARGE_OBJECT, JSONB_TYPE_LARGE_ARRAY))
        if t in (JSONB_TYPE_SMALL_OBJECT, JSONB_TYPE_LARGE_OBJECT):
            return self.read_binary_json_object(length - 1, large)
        elif t in (JSONB_TYPE_SMALL_ARRAY, JSONB_TYPE_LARGE_ARRAY):
            return self.read_binary_json_array(length - 1, large)
        elif t in (JSONB_TYPE_STRING,):
            return self.read_variable_length_string()
        elif t in (JSONB_TYPE_LITERAL,):
            value = self.read_uint8()
            if value == JSONB_LITERAL_NULL:
                return None
            elif value == JSONB_LITERAL_TRUE:
                return True
            elif value == JSONB_LITERAL_FALSE:
                return False
        elif t == JSONB_TYPE_INT16:
            return self.read_int16()
        elif t == JSONB_TYPE_UINT16:
            return self.read_uint16()
        elif t in (JSONB_TYPE_DOUBLE,):
            return struct.unpack('<d', self.read(8))[0]
        elif t == JSONB_TYPE_INT32:
            return self.read_int32()
        elif t == JSONB_TYPE_UINT32:
            return self.read_uint32()
        elif t == JSONB_TYPE_INT64:
            return self.read_int64()
        elif t == JSONB_TYPE_UINT64:
            return self.read_uint64()

        raise ValueError('Json type %d is not handled' % t)

    def read_binary_json_type_inlined(self, t: bytes, large: bool) -> Optional[Union[bool, int]]:
        if t == JSONB_TYPE_LITERAL:
            value = self.read_uint32() if large else self.read_uint16()
            if value == JSONB_LITERAL_NULL:
                return None
            elif value == JSONB_LITERAL_TRUE:
                return True
            elif value == JSONB_LITERAL_FALSE:
                return False
        elif t == JSONB_TYPE_INT16:
            return self.read_int32() if large else self.read_int16()
        elif t == JSONB_TYPE_UINT16:
            return self.read_uint32() if large else self.read_uint16()
        elif t == JSONB_TYPE_INT32:
            return self.read_int32()
        elif t == JSONB_TYPE_UINT32:
            return self.read_uint32()

        raise ValueError('Json type %d is not handled' % t)

    def read_binary_json_object(self, length: int, large: bool) \
            -> Dict[Union[int, bytes], Union[bool, str, None]]:
        if large:
            elements = self.read_uint32()
            size = self.read_uint32()
        else:
            elements = self.read_uint16()
            size = self.read_uint16()

        if size > length:
            raise ValueError('Json length is larger than packet length')

        if large:
            key_offset_lengths = [(
                self.read_uint32(),  # offset (we don't actually need that)
                self.read_uint16()  # size of the key
            ) for _ in range(elements)]
        else:
            key_offset_lengths = [(
                self.read_uint16(),  # offset (we don't actually need that)
                self.read_uint16()  # size of key
            ) for _ in range(elements)]

        value_type_inlined_lengths = [read_offset_or_inline(self, large)
                                      for _ in range(elements)]

        keys = [self.read(x[1]) for x in key_offset_lengths]

        out = {}
        for i in range(elements):
            if value_type_inlined_lengths[i][1] is None:
                data = value_type_inlined_lengths[i][2]
            else:
                t = value_type_inlined_lengths[i][0]
                data = self.read_binary_json_type(t, length)
            out[keys[i]] = data

        return out

    def read_binary_json_array(self, length: int, large: bool) -> List[int]:
        if large:
            elements = self.read_uint32()
            size = self.read_uint32()
        else:
            elements = self.read_uint16()
            size = self.read_uint16()

        if size > length:
            raise ValueError('Json length is larger than packet length')

        values_type_offset_inline = [
            read_offset_or_inline(self, large)
            for _ in range(elements)]

        def _read(x: Tuple[int, Optional[int], Optional[Union[bool, str]]]) -> int:
            if x[1] is None:
                return x[2]
            return self.read_binary_json_type(x[0], length)

        return [_read(x) for x in values_type_offset_inline]

    def read_string(self) -> bytes:
        """
        Read a 'Length Coded String' from the data buffer.
        Read __data_buffer until NULL character (0 = \0 = \x00)
        :return string: Binary string parsed from __data_buffer
        """
        string = b''
        while True:
            char = self.read(1)
            if char == b'\0':
                break
            string += char

        return string


def read_offset_or_inline(packet: Union[MysqlPacket, BinLogPacketWrapper], large: bool) \
        -> Tuple[int, Optional[int], Optional[Union[bool, str]]]:
    t = packet.read_uint8()

    if t in (JSONB_TYPE_LITERAL,
             JSONB_TYPE_INT16, JSONB_TYPE_UINT16):
        return t, None, packet.read_binary_json_type_inlined(t, large)
    if large and t in (JSONB_TYPE_INT32, JSONB_TYPE_UINT32):
        return t, None, packet.read_binary_json_type_inlined(t, large)

    if large:
        return t, packet.read_uint32(), None
    return t, packet.read_uint16(), None<|MERGE_RESOLUTION|>--- conflicted
+++ resolved
@@ -81,7 +81,6 @@
         constants.MARIADB_START_ENCRYPTION_EVENT: event.MariadbStartEncryptionEvent
     }
 
-<<<<<<< HEAD
     def __init__(self,
                  from_packet: MysqlPacket,
                  table_map: dict,
@@ -95,22 +94,8 @@
                  ignored_schemas: Optional[List[str]],
                  freeze_schema: bool,
                  fail_on_table_metadata_unavailable: bool,
-                 ignore_decode_errors: bool) -> None:
-=======
-    def __init__(self, from_packet, table_map,
-                 ctl_connection,
-                 mysql_version,
-                 use_checksum,
-                 allowed_events,
-                 only_tables,
-                 ignored_tables,
-                 only_schemas,
-                 ignored_schemas,
-                 freeze_schema,
-                 fail_on_table_metadata_unavailable,
-                 ignore_decode_errors,
-                 verify_checksum,):
->>>>>>> ec20292c
+                 ignore_decode_errors: bool,
+                 verify_checksum: bool) -> None:
         # -1 because we ignore the ok byte
         self.read_bytes = 0
         # Used when we want to override a value in the data buffer
@@ -148,7 +133,6 @@
 
         if event_class not in allowed_events:
             return
-<<<<<<< HEAD
         self.event: event.BinLogEvent = event_class(
             self,
             event_size_without_header,
@@ -161,21 +145,9 @@
             ignored_schemas=ignored_schemas,
             freeze_schema=freeze_schema,
             fail_on_table_metadata_unavailable=fail_on_table_metadata_unavailable,
-            ignore_decode_errors=ignore_decode_errors
+            ignore_decode_errors=ignore_decode_errors,
+            verify_checksum=verify_checksum
         )
-=======
-        self.event = event_class(self, event_size_without_header, table_map,
-                                 ctl_connection,
-                                 mysql_version=mysql_version,
-                                 only_tables=only_tables,
-                                 ignored_tables=ignored_tables,
-                                 only_schemas=only_schemas,
-                                 ignored_schemas=ignored_schemas,
-                                 freeze_schema=freeze_schema,
-                                 fail_on_table_metadata_unavailable=fail_on_table_metadata_unavailable,
-                                 ignore_decode_errors=ignore_decode_errors,
-                                 verify_checksum=verify_checksum)
->>>>>>> ec20292c
         if self.event._processed == False:
             self.event = None
 
