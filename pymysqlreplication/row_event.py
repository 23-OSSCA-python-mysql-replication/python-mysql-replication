# -*- coding: utf-8 -*-

import struct
import decimal
import datetime

from pymysql.charset import charset_by_name
from enum import Enum

from .event import BinLogEvent
from .exceptions import TableMetadataUnavailableError
from .constants import FIELD_TYPE
from .constants import BINLOG
from .column import Column
from .table import Table
from .bitmap import BitCount, BitGet


class RowsEvent(BinLogEvent):
    def __init__(self, from_packet, event_size, table_map, ctl_connection, **kwargs):
        super().__init__(from_packet, event_size, table_map, ctl_connection, **kwargs)
        self.__rows = None
        self.__only_tables = kwargs["only_tables"]
        self.__ignored_tables = kwargs["ignored_tables"]
        self.__only_schemas = kwargs["only_schemas"]
        self.__ignored_schemas = kwargs["ignored_schemas"]

        # Header
        self.table_id = self._read_table_id()

        # Additional information
        try:
            self.primary_key = table_map[self.table_id].data["primary_key"]
            self.schema = self.table_map[self.table_id].schema
            self.table = self.table_map[self.table_id].table
        except KeyError:  # If we have filter the corresponding TableMap Event
            self._processed = False
            return

        if self.__only_tables is not None and self.table not in self.__only_tables:
            self._processed = False
            return
        elif self.__ignored_tables is not None and self.table in self.__ignored_tables:
            self._processed = False
            return

        if self.__only_schemas is not None and self.schema not in self.__only_schemas:
            self._processed = False
            return
        elif (
            self.__ignored_schemas is not None and self.schema in self.__ignored_schemas
        ):
            self._processed = False
            return

<<<<<<< HEAD
        # Event V2
        if (
            self.event_type == BINLOG.WRITE_ROWS_EVENT_V2
            or self.event_type == BINLOG.DELETE_ROWS_EVENT_V2
            or self.event_type == BINLOG.UPDATE_ROWS_EVENT_V2
        ):
            self.flags, self.extra_data_length = struct.unpack(
                "<HH", self.packet.read(4)
            )
            if self.extra_data_length > 2:
                self.extra_data_type = struct.unpack("<B", self.packet.read(1))[0]

                # ndb information
                if self.extra_data_type == 0:
                    self.nbd_info_length, self.nbd_info_format = struct.unpack(
                        "<BB", self.packet.read(1)
                    )
                    self.nbd_info = self.packet.read(self.nbd_info_length - 2)
                # partition information
                elif self.extra_data_type == 1:
                    if self.event_type == BINLOG.UPDATE_ROWS_EVENT_V2:
                        self.partition_id, self.source_partition_id = struct.unpack(
                            "<HH", self.packet.read(4)
                        )
=======

        #Event V2
        if self.event_type == BINLOG.WRITE_ROWS_EVENT_V2 or \
                self.event_type == BINLOG.DELETE_ROWS_EVENT_V2 or \
                self.event_type == BINLOG.UPDATE_ROWS_EVENT_V2:
                self.flags, self.extra_data_length = struct.unpack('<HH', self.packet.read(4))
                if self.extra_data_length > 2:
                    self.extra_data_type = struct.unpack('<B', self.packet.read(1))[0]

                    # ndb information
                    if self.extra_data_type == 0:
                        self.nbd_info_length, self.nbd_info_format = struct.unpack('<BB', self.packet.read(2))
                        self.nbd_info = self.packet.read(self.nbd_info_length - 2)
                    # partition information
                    elif self.extra_data_type == 1:
                        if self.event_type == BINLOG.UPDATE_ROWS_EVENT_V2:
                            self.partition_id, self.source_partition_id = struct.unpack('<HH', self.packet.read(4))
                        else:
                            self.partition_id = struct.unpack('<H', self.packet.read(2))[0]
                    # etc
>>>>>>> a097cf06
                    else:
                        self.partition_id = struct.unpack("<H", self.packet.read(2))[0]
                # etc
                else:
                    self.extra_data = self.packet.read(self.extra_info_length - 3)
        else:
            self.flags = struct.unpack("<H", self.packet.read(2))[0]

        # Body
        self.number_of_columns = self.packet.read_length_coded_binary()
        self.columns = self.table_map[self.table_id].columns
        column_schemas = self.table_map[self.table_id].column_schemas

        if (
            len(column_schemas) == 0
        ):  # could not read the table metadata, probably already dropped
            self.complete = False
            if self._fail_on_table_metadata_unavailable:
                raise TableMetadataUnavailableError(self.table)

    @staticmethod
    def _is_null(null_bitmap, position):
        bit = null_bitmap[int(position / 8)]
        if isinstance(bit, str):
            bit = ord(bit)
        return bit & (1 << (position % 8))

    def _read_column_data(self, cols_bitmap):
        """Use for WRITE, UPDATE and DELETE events.
        Return an array of column data
        """
        values = {}

        # null bitmap length = (bits set in 'columns-present-bitmap'+7)/8
        # See http://dev.mysql.com/doc/internals/en/rows-event.html
        null_bitmap = self.packet.read((BitCount(cols_bitmap) + 7) / 8)

        null_bitmap_index = 0
        nb_columns = len(self.columns)
        for i in range(0, nb_columns):
            column = self.columns[i]
            name = self.table_map[self.table_id].columns[i].name
            unsigned = self.table_map[self.table_id].columns[i].unsigned
            zerofill = self.table_map[self.table_id].columns[i].zerofill
            fixed_binary_length = (
                self.table_map[self.table_id].columns[i].fixed_binary_length
            )

            values[name] = self.__read_values_name(
                column,
                null_bitmap,
                null_bitmap_index,
                cols_bitmap,
                unsigned,
                zerofill,
                fixed_binary_length,
                i,
            )

            if BitGet(cols_bitmap, i) != 0:
                null_bitmap_index += 1

        return values

    def __read_values_name(
        self,
        column,
        null_bitmap,
        null_bitmap_index,
        cols_bitmap,
        unsigned,
        zerofill,
        fixed_binary_length,
        i,
    ):
        if BitGet(cols_bitmap, i) == 0:
            return None

        if self._is_null(null_bitmap, null_bitmap_index):
            return None

        if column.type == FIELD_TYPE.TINY:
            if unsigned:
                ret = struct.unpack("<B", self.packet.read(1))[0]
                if zerofill:
                    ret = format(ret, "03d")
                return ret
            else:
                return struct.unpack("<b", self.packet.read(1))[0]
        elif column.type == FIELD_TYPE.SHORT:
            if unsigned:
                ret = struct.unpack("<H", self.packet.read(2))[0]
                if zerofill:
                    ret = format(ret, "05d")
                return ret
            else:
                return struct.unpack("<h", self.packet.read(2))[0]
        elif column.type == FIELD_TYPE.LONG:
            if unsigned:
                ret = struct.unpack("<I", self.packet.read(4))[0]
                if zerofill:
                    ret = format(ret, "010d")
                return ret
            else:
                return struct.unpack("<i", self.packet.read(4))[0]
        elif column.type == FIELD_TYPE.INT24:
            if unsigned:
                ret = self.packet.read_uint24()
                if zerofill:
                    ret = format(ret, "08d")
                return ret
            else:
                return self.packet.read_int24()
        elif column.type == FIELD_TYPE.FLOAT:
            return struct.unpack("<f", self.packet.read(4))[0]
        elif column.type == FIELD_TYPE.DOUBLE:
            return struct.unpack("<d", self.packet.read(8))[0]
        elif column.type == FIELD_TYPE.VARCHAR or column.type == FIELD_TYPE.STRING:
            ret = (
                self.__read_string(2, column)
                if column.max_length > 255
                else self.__read_string(1, column)
            )

            if fixed_binary_length and len(ret) < fixed_binary_length:
                # Fixed-length binary fields are stored in the binlog
                # without trailing zeros and must be padded with zeros up
                # to the specified length at read time.
                nr_pad = fixed_binary_length - len(ret)
                ret += b"\x00" * nr_pad
            return ret
        elif column.type == FIELD_TYPE.NEWDECIMAL:
            return self.__read_new_decimal(column)
        elif column.type == FIELD_TYPE.BLOB:
            return self.__read_string(column.length_size, column)
        elif column.type == FIELD_TYPE.DATETIME:
            return self.__read_datetime()
        elif column.type == FIELD_TYPE.TIME:
            return self.__read_time()
        elif column.type == FIELD_TYPE.DATE:
            return self.__read_date()
        elif column.type == FIELD_TYPE.TIMESTAMP:
            return datetime.datetime.utcfromtimestamp(self.packet.read_uint32())

        # For new date format:
        elif column.type == FIELD_TYPE.DATETIME2:
            return self.__read_datetime2(column)
        elif column.type == FIELD_TYPE.TIME2:
            return self.__read_time2(column)
        elif column.type == FIELD_TYPE.TIMESTAMP2:
            return self.__add_fsp_to_time(
                datetime.datetime.utcfromtimestamp(self.packet.read_int_be_by_size(4)),
                column,
            )
        elif column.type == FIELD_TYPE.LONGLONG:
            if unsigned:
                ret = self.packet.read_uint64()
                if zerofill:
                    ret = format(ret, "020d")
                return ret
            else:
                return self.packet.read_int64()
        elif column.type == FIELD_TYPE.YEAR:
            return self.packet.read_uint8() + 1900
        elif column.type == FIELD_TYPE.ENUM:
            return column.enum_values[self.packet.read_uint_by_size(column.size)]
        elif column.type == FIELD_TYPE.SET:
            # We read set columns as a bitmap telling us which options
            # are enabled
            bit_mask = self.packet.read_uint_by_size(column.size)
            return (
                set(
                    val
                    for idx, val in enumerate(column.set_values)
                    if bit_mask & 2**idx
                )
                or None
            )

        elif column.type == FIELD_TYPE.BIT:
            return self.__read_bit(column)
        elif column.type == FIELD_TYPE.GEOMETRY:
            return self.packet.read_length_coded_pascal_string(column.length_size)
        elif column.type == FIELD_TYPE.JSON:
            return self.packet.read_binary_json(column.length_size)
        else:
            raise NotImplementedError("Unknown MySQL column type: %d" % (column.type))

    def __add_fsp_to_time(self, time, column):
        """Read and add the fractional part of time
        For more details about new date format:
        http://dev.mysql.com/doc/internals/en/date-and-time-data-type-representation.html
        """
        microsecond = self.__read_fsp(column)
        if microsecond > 0:
            time = time.replace(microsecond=microsecond)
        return time

    def __read_fsp(self, column):
        read = 0
        if column.fsp == 1 or column.fsp == 2:
            read = 1
        elif column.fsp == 3 or column.fsp == 4:
            read = 2
        elif column.fsp == 5 or column.fsp == 6:
            read = 3
        if read > 0:
            microsecond = self.packet.read_int_be_by_size(read)
            if column.fsp % 2:
                microsecond = int(microsecond / 10)
            return microsecond * (10 ** (6 - column.fsp))
        return 0

    @staticmethod
    def charset_to_encoding(name):
        charset = charset_by_name(name)
        return charset.encoding if charset else name

    def __read_string(self, size, column):
        string = self.packet.read_length_coded_pascal_string(size)
        if column.character_set_name is not None:
            encoding = self.charset_to_encoding(column.character_set_name)
            decode_errors = "ignore" if self._ignore_decode_errors else "strict"
            string = string.decode(encoding, decode_errors)
        return string

    def __read_bit(self, column):
        """Read MySQL BIT type"""
        resp = ""
        for byte in range(0, column.bytes):
            current_byte = ""
            data = self.packet.read_uint8()
            if byte == 0:
                if column.bytes == 1:
                    end = column.bits
                else:
                    end = column.bits % 8
                    if end == 0:
                        end = 8
            else:
                end = 8
            for bit in range(0, end):
                if data & (1 << bit):
                    current_byte += "1"
                else:
                    current_byte += "0"
            resp += current_byte[::-1]
        return resp

    def __read_time(self):
        time = self.packet.read_uint24()
        date = datetime.timedelta(
            hours=int(time / 10000),
            minutes=int((time % 10000) / 100),
            seconds=int(time % 100),
        )
        return date

    def __read_time2(self, column):
        """TIME encoding for nonfractional part:

         1 bit sign    (1= non-negative, 0= negative)
         1 bit unused  (reserved for future extensions)
        10 bits hour   (0-838)
         6 bits minute (0-59)
         6 bits second (0-59)
        ---------------------
        24 bits = 3 bytes
        """
        data = self.packet.read_int_be_by_size(3)

        sign = 1 if self.__read_binary_slice(data, 0, 1, 24) else -1
        if sign == -1:
            # negative integers are stored as 2's compliment
            # hence take 2's compliment again to get the right value.
            data = ~data + 1

        t = (
            datetime.timedelta(
                hours=self.__read_binary_slice(data, 2, 10, 24),
                minutes=self.__read_binary_slice(data, 12, 6, 24),
                seconds=self.__read_binary_slice(data, 18, 6, 24),
                microseconds=self.__read_fsp(column),
            )
            * sign
        )
        return t

    def __read_date(self):
        time = self.packet.read_uint24()
        if time == 0:  # nasty mysql 0000-00-00 dates
            return None

        year = (time & ((1 << 15) - 1) << 9) >> 9
        month = (time & ((1 << 4) - 1) << 5) >> 5
        day = time & ((1 << 5) - 1)
        if year == 0 or month == 0 or day == 0:
            return None

        date = datetime.date(year=year, month=month, day=day)
        return date

    def __read_datetime(self):
        value = self.packet.read_uint64()
        if value == 0:  # nasty mysql 0000-00-00 dates
            return None

        date = value / 1000000
        time = int(value % 1000000)

        year = int(date / 10000)
        month = int((date % 10000) / 100)
        day = int(date % 100)
        if year == 0 or month == 0 or day == 0:
            return None

        date = datetime.datetime(
            year=year,
            month=month,
            day=day,
            hour=int(time / 10000),
            minute=int((time % 10000) / 100),
            second=int(time % 100),
        )
        return date

    def __read_datetime2(self, column):
        """DATETIME

        1 bit  sign           (1= non-negative, 0= negative)
        17 bits year*13+month  (year 0-9999, month 0-12)
         5 bits day            (0-31)
         5 bits hour           (0-23)
         6 bits minute         (0-59)
         6 bits second         (0-59)
        ---------------------------
        40 bits = 5 bytes
        """
        data = self.packet.read_int_be_by_size(5)
        year_month = self.__read_binary_slice(data, 1, 17, 40)
        try:
            t = datetime.datetime(
                year=int(year_month / 13),
                month=year_month % 13,
                day=self.__read_binary_slice(data, 18, 5, 40),
                hour=self.__read_binary_slice(data, 23, 5, 40),
                minute=self.__read_binary_slice(data, 28, 6, 40),
                second=self.__read_binary_slice(data, 34, 6, 40),
            )
        except ValueError:
            self.__read_fsp(column)
            return None
        return self.__add_fsp_to_time(t, column)

    def __read_new_decimal(self, column):
        """Read MySQL's new decimal format introduced in MySQL 5"""

        # This project was a great source of inspiration for
        # understanding this storage format.
        # https://github.com/jeremycole/mysql_binlog

        digits_per_integer = 9
        compressed_bytes = [0, 1, 1, 2, 2, 3, 3, 4, 4, 4]
        integral = column.precision - column.decimals
        uncomp_integral = int(integral / digits_per_integer)
        uncomp_fractional = int(column.decimals / digits_per_integer)
        comp_integral = integral - (uncomp_integral * digits_per_integer)
        comp_fractional = column.decimals - (uncomp_fractional * digits_per_integer)

        # Support negative
        # The sign is encoded in the high bit of the the byte
        # But this bit can also be used in the value
        value = self.packet.read_uint8()
        if value & 0x80 != 0:
            res = ""
            mask = 0
        else:
            mask = -1
            res = "-"
        self.packet.unread(struct.pack("<B", value ^ 0x80))

        size = compressed_bytes[comp_integral]
        if size > 0:
            value = self.packet.read_int_be_by_size(size) ^ mask
            res += str(value)

        for i in range(0, uncomp_integral):
            value = struct.unpack(">i", self.packet.read(4))[0] ^ mask
            res += "%09d" % value

        res += "."

        for i in range(0, uncomp_fractional):
            value = struct.unpack(">i", self.packet.read(4))[0] ^ mask
            res += "%09d" % value

        size = compressed_bytes[comp_fractional]
        if size > 0:
            value = self.packet.read_int_be_by_size(size) ^ mask
            res += "%0*d" % (comp_fractional, value)

        return decimal.Decimal(res)

    def __read_binary_slice(self, binary, start, size, data_length):
        """
        Read a part of binary data and extract a number
        binary: the data
        start: From which bit (1 to X)
        size: How many bits should be read
        data_length: data size
        """
        binary = binary >> data_length - (start + size)
        mask = (1 << size) - 1
        return binary & mask

    def _dump(self):
        super()._dump()
        print("Table: %s.%s" % (self.schema, self.table))
        print("Affected columns: %d" % self.number_of_columns)
        print("Changed rows: %d" % (len(self.rows)))

    def _fetch_rows(self):
        self.__rows = []

        if not self.complete:
            return

        while self.packet.read_bytes < self.event_size:
            self.__rows.append(self._fetch_one_row())

    @property
    def rows(self):
        if self.__rows is None:
            self._fetch_rows()
        return self.__rows


class DeleteRowsEvent(RowsEvent):
    """This event is trigger when a row in the database is removed

    For each row you have a hash with a single key: values which contain the data of the removed line.
    """

    def __init__(self, from_packet, event_size, table_map, ctl_connection, **kwargs):
        super().__init__(from_packet, event_size, table_map, ctl_connection, **kwargs)
        if self._processed:
            self.columns_present_bitmap = self.packet.read(
                (self.number_of_columns + 7) / 8
            )

    def _fetch_one_row(self):
        row = {}

        row["values"] = self._read_column_data(self.columns_present_bitmap)
        return row

    def _dump(self):
        super()._dump()
        print("Values:")
        for row in self.rows:
            print("--")
            for key in row["values"]:
                print("*", key, ":", row["values"][key])


class WriteRowsEvent(RowsEvent):
    """This event is triggered when a row in database is added

    For each row you have a hash with a single key: values which contain the data of the new line.
    """

    def __init__(self, from_packet, event_size, table_map, ctl_connection, **kwargs):
        super().__init__(from_packet, event_size, table_map, ctl_connection, **kwargs)
        if self._processed:
            self.columns_present_bitmap = self.packet.read(
                (self.number_of_columns + 7) / 8
            )

    def _fetch_one_row(self):
        row = {}

        row["values"] = self._read_column_data(self.columns_present_bitmap)
        return row

    def _dump(self):
        super()._dump()
        print("Values:")
        for row in self.rows:
            print("--")
            for key in row["values"]:
                print("*", key, ":", row["values"][key])


class UpdateRowsEvent(RowsEvent):
    """This event is triggered when a row in the database is changed

    For each row you got a hash with two keys:
        * before_values
        * after_values

    Depending of your MySQL configuration the hash can contains the full row or only the changes:
    http://dev.mysql.com/doc/refman/5.6/en/replication-options-binary-log.html#sysvar_binlog_row_image
    """

    def __init__(self, from_packet, event_size, table_map, ctl_connection, **kwargs):
        super().__init__(from_packet, event_size, table_map, ctl_connection, **kwargs)
        if self._processed:
            # Body
            self.columns_present_bitmap = self.packet.read(
                (self.number_of_columns + 7) / 8
            )
            self.columns_present_bitmap2 = self.packet.read(
                (self.number_of_columns + 7) / 8
            )

    def _fetch_one_row(self):
        row = {}

        row["before_values"] = self._read_column_data(self.columns_present_bitmap)

        row["after_values"] = self._read_column_data(self.columns_present_bitmap2)
        return row

    def _dump(self):
        super()._dump()
        print("Affected columns: %d" % self.number_of_columns)
        print("Values:")
        for row in self.rows:
            print("--")
            for key in row["before_values"]:
                print(
                    "*%s:%s=>%s"
                    % (key, row["before_values"][key], row["after_values"][key])
                )

class OptionalMetaData:
    def __init__(self):
        self.unsigned_column_list = []
        self.default_charset_collation = None
        self.charset_collation = {}
        self.column_charset = []
        self.column_name_list = []
        self.set_str_value_list = []
        self.set_enum_str_value_list = []
        self.geometry_type_list = []
        self.simple_primary_key_list = []
        self.primary_keys_with_prefix = {}
        self.enum_and_set_default_charset = None
        self.enum_and_set_charset_collation = {}
        self.enum_and_set_default_column_charset_list = []
        self.charset_collation_list = []
        self.enum_and_set_collation_list = []
        self.visibility_list = []

    def dump(self):
        print("=== %s ===" % self.__class__.__name__)
        print("unsigned_column_list: %s" % self.unsigned_column_list)
        print("default_charset_collation: %s" % self.default_charset_collation)
        print("charset_collation: %s" % self.charset_collation)
        print("column_charset: %s" % self.column_charset)
        print("column_name_list: %s" % self.column_name_list)
        print("set_str_value_list : %s" % self.set_str_value_list)
        print("set_enum_str_value_list : %s" % self.set_enum_str_value_list)
        print("geometry_type_list : %s" % self.geometry_type_list)
        print("simple_primary_key_list: %s" % self.simple_primary_key_list)
        print("primary_keys_with_prefix: %s" % self.primary_keys_with_prefix)
        print("visibility_list: %s" % self.visibility_list)
        print("charset_collation_list: %s" % self.charset_collation_list)
        print("enum_and_set_collation_list: %s" % self.enum_and_set_collation_list)

class TableMapEvent(BinLogEvent):
    """This event describes the structure of a table.
    It's sent before a change happens on a table.
    An end user of the lib should have no usage of this
    """

    def __init__(self, from_packet, event_size, table_map, ctl_connection, **kwargs):
        super().__init__(from_packet, event_size, table_map, ctl_connection, **kwargs)
        self.__only_tables = kwargs["only_tables"]
        self.__ignored_tables = kwargs["ignored_tables"]
        self.__only_schemas = kwargs["only_schemas"]
        self.__ignored_schemas = kwargs["ignored_schemas"]
        self.__freeze_schema = kwargs["freeze_schema"]

        # Post-Header
        self.table_id = self._read_table_id()

        if self.table_id in table_map and self.__freeze_schema:
            self._processed = False
            return

        self.flags = struct.unpack("<H", self.packet.read(2))[0]

        # Payload
        self.schema_length = struct.unpack("!B", self.packet.read(1))[0]
        self.schema = self.packet.read(self.schema_length).decode()
        self.packet.advance(1)
        self.table_length = struct.unpack("!B", self.packet.read(1))[0]
        self.table = self.packet.read(self.table_length).decode()

        if self.__only_tables is not None and self.table not in self.__only_tables:
            self._processed = False
            return
        elif self.__ignored_tables is not None and self.table in self.__ignored_tables:
            self._processed = False
            return

        if self.__only_schemas is not None and self.schema not in self.__only_schemas:
            self._processed = False
            return
        elif (
            self.__ignored_schemas is not None and self.schema in self.__ignored_schemas
        ):
            self._processed = False
            return

        self.packet.advance(1)
        self.column_count = self.packet.read_length_coded_binary()

        self.columns = []

        if self.table_id in table_map:
            self.column_schemas = table_map[self.table_id].column_schemas
        else:
            self.column_schemas = self._ctl_connection._get_table_information(
                self.schema, self.table
            )

        self.dbms = self._ctl_connection._get_dbms()
        ordinal_pos_loc = 0

        if self.column_count != 0:
            # Read columns meta data
            column_types = bytearray(self.packet.read(self.column_count))
            self.packet.read_length_coded_binary()
            for i in range(0, len(column_types)):
                column_type = column_types[i]
                try:
                    column_schema = self.column_schemas[ordinal_pos_loc]

                    # only acknowledge the column definition if the iteration matches with ordinal position of
                    # the column. this helps in maintaining support for restricted columnar access
                    if i != (column_schema["ORDINAL_POSITION"] - 1):
                        # raise IndexError to follow the workflow of dropping columns which are not matching the
                        # underlying table schema
                        raise IndexError

                    ordinal_pos_loc += 1
                except IndexError:
                    # this is a dirty hack to prevent row events containing columns which have been dropped prior
                    # to pymysqlreplication start, but replayed from binlog from blowing up the service.
                    # TODO: this does not address the issue if the column other than the last one is dropped
                    column_schema = {
                        "COLUMN_NAME": "__dropped_col_{i}__".format(i=i),
                        "COLLATION_NAME": None,
                        "CHARACTER_SET_NAME": None,
                        "CHARACTER_OCTET_LENGTH": None,
                        "DATA_TYPE": "BLOB",
                        "COLUMN_COMMENT": None,
                        "COLUMN_TYPE": "BLOB",  # we don't know what it is, so let's not do anything with it.
                        "COLUMN_KEY": "",
                    }
                col = Column(column_type, column_schema, from_packet)
                self.columns.append(col)

        self.table_obj = Table(
            self.column_schemas, self.table_id, self.schema, self.table, self.columns
        )

        # ith column is nullable if (i - 1)th bit is set to True, not nullable otherwise
        ## Refer to definition of and call to row.event._is_null() to interpret bitmap corresponding to columns
        self.null_bitmask = self.packet.read((self.column_count + 7) / 8)
        # optional meta Data
        self.optional_metadata = self._get_optional_meta_data()

    def get_table(self):
        return self.table_obj

    def _dump(self):
        super()._dump()
        print("Table id: %d" % (self.table_id))
        print("Schema: %s" % (self.schema))
        print("Table: %s" % (self.table))
        print("Columns: %s" % (self.column_count))
        self.optional_metadata.dump()

    def _get_optional_meta_data(self):
        """
        DEFAULT_CHARSET and COLUMN_CHARSET don't appear together,
        and ENUM_AND_SET_DEFAULT_CHARSET and ENUM_AND_SET_COLUMN_CHARSET don't appear together.
        They are just alternative ways to pack character set information.
        When binlogging, it logs character sets in the way that occupies least storage.

        TLV format data (TYPE, LENGTH, VALUE)
        """
        optional_metadata = OptionalMetaData()
        while self.packet.bytes_to_read() > BINLOG.BINLOG_CHECKSUM_LEN:
            option_metadata_type = self.packet.read(1)[0]
            length = self.packet.read_length_coded_binary()
            field_type: MetadataFieldType = MetadataFieldType.by_index(option_metadata_type)

            if field_type == MetadataFieldType.SIGNEDNESS:
                signed_column_list = self._convert_include_non_numeric_column(
                    self._read_bool_list(length, True))
                optional_metadata.unsigned_column_list = signed_column_list

            elif field_type == MetadataFieldType.DEFAULT_CHARSET:
                optional_metadata.default_charset_collation, optional_metadata.charset_collation = self._read_default_charset(
                    length)
                optional_metadata.charset_collation_list = self._parsed_column_charset_by_default_charset(
                    optional_metadata.default_charset_collation,
                    optional_metadata.charset_collation,
                    self._is_character_column)

            elif field_type == MetadataFieldType.COLUMN_CHARSET:
                optional_metadata.column_charset = self._read_ints(length)
                optional_metadata.charset_collation_list = self._parsed_column_charset_by_column_charset(
                    optional_metadata.column_charset, self._is_character_column)

            elif field_type == MetadataFieldType.COLUMN_NAME:
                optional_metadata.column_name_list = self._read_column_names(length)

            elif field_type == MetadataFieldType.SET_STR_VALUE:
                optional_metadata.set_str_value_list = self._read_type_values(length)

            elif field_type == MetadataFieldType.ENUM_STR_VALUE:
                optional_metadata.set_enum_str_value_list = self._read_type_values(length)

            elif field_type == MetadataFieldType.GEOMETRY_TYPE:
                optional_metadata.geometry_type_list = self._read_ints(length)

            elif field_type == MetadataFieldType.SIMPLE_PRIMARY_KEY:
                optional_metadata.simple_primary_key_list = self._read_ints(length)

            elif field_type == MetadataFieldType.PRIMARY_KEY_WITH_PREFIX:
                optional_metadata.primary_keys_with_prefix = self._read_primary_keys_with_prefix(length)

            elif field_type == MetadataFieldType.ENUM_AND_SET_DEFAULT_CHARSET:
                optional_metadata.enum_and_set_default_charset, optional_metadata.enum_and_set_charset_collation = self._read_default_charset(
                    length)

                optional_metadata.enum_and_set_collation_list = self._parsed_column_charset_by_default_charset(
                    optional_metadata.enum_and_set_default_charset,
                    optional_metadata.enum_and_set_charset_collation,
                    self._is_enum_or_set_column)

            elif field_type == MetadataFieldType.ENUM_AND_SET_COLUMN_CHARSET:
                optional_metadata.enum_and_set_default_column_charset_list = self._read_ints(length)

                optional_metadata.enum_and_set_collation_list = self._parsed_column_charset_by_column_charset(
                    optional_metadata.enum_and_set_default_column_charset_list, self._is_enum_or_set_column)

            elif field_type == MetadataFieldType.VISIBILITY:
                optional_metadata.visibility_list = self._read_bool_list(length, False)

        return optional_metadata

    def _convert_include_non_numeric_column(self, signedness_bool_list):
        # The incoming order of columns in the packet represents the indices of the numeric columns.
        # Thus, it transforms non-numeric columns to align with the sorting.
        bool_list = []
        position = 0
        for i in range(self.column_count):
            column_type = self.columns[i].type
            if self._is_numeric_column(column_type):
                if signedness_bool_list[position]:
                    bool_list.append(True)
                else:
                    bool_list.append(False)
                position += 1
            else:
                bool_list.append(False)

        return bool_list

    def _parsed_column_charset_by_default_charset(self, default_charset_collation: int, column_charset_collation: dict,
                                                  column_type_detect_function):
        column_charset = []
        for i in range(self.column_count):
            column_type = self.columns[i].type
            if not column_type_detect_function(column_type, dbms=self.dbms):
                continue
            elif i not in column_charset_collation.keys():
                column_charset.append(default_charset_collation)
            else:
                column_charset.append(column_charset_collation[i])

        return column_charset

    def _parsed_column_charset_by_column_charset(self, column_charset_list: list, column_type_detect_function):
        column_charset = []
        position = 0
        if len(column_charset_list) == 0:
            return
        for i in range(self.column_count):
            column_type = self.columns[i].type
            if not column_type_detect_function(column_type, dbms=self.dbms):
                continue
            else:
                column_charset.append(column_charset_list[position])
                position += 1

        return column_charset

    def _read_bool_list(self, read_byte_length, signedness_flag):
        # if signedness_flag true
        # The order of the index in the packet is only the index between the numeric_columns.
        # Therefore, we need to use numeric_column_count when calculating bits.
        bool_list = []
        bytes_data = self.packet.read(read_byte_length)

        byte = 0
        byte_idx = 0
        bit_idx = 0

        for i in range(self.column_count):
            column_type = self.columns[i].type
            if not self._is_numeric_column(column_type) and signedness_flag:
                continue
            if bit_idx == 0:
                byte = bytes_data[byte_idx]
                byte_idx += 1
            bool_list.append((byte & (0b10000000 >> bit_idx)) != 0)
            bit_idx = (bit_idx + 1) % 8
        return bool_list

    def _read_default_charset(self, length):
        charset = {}
        read_until = self.packet.read_bytes + length
        if self.packet.read_bytes >= read_until:
            return
        default_charset_collation = self.packet.read_length_coded_binary()
        while self.packet.read_bytes < read_until:
            column_index = self.packet.read_length_coded_binary()
            charset_collation = self.packet.read_length_coded_binary()
            charset[column_index] = charset_collation

        return default_charset_collation, charset

    def _read_ints(self, length):
        result = []
        read_until = self.packet.read_bytes + length
        while self.packet.read_bytes < read_until:
            result.append(self.packet.read_length_coded_binary())
        return result

    def _read_column_names(self, length):
        result = []
        read_until = self.packet.read_bytes + length
        while self.packet.read_bytes < read_until:
            result.append(self.packet.read_variable_length_string().decode())
        return result

    def _read_type_values(self, length):
        result = []
        read_until = self.packet.read_bytes + length
        if self.packet.read_bytes >= read_until:
            return
        while self.packet.read_bytes < read_until:
            type_value_list = []
            value_count = self.packet.read_length_coded_binary()
            for i in range(value_count):
                value = self.packet.read_variable_length_string()
                decode_value = ""
                try:
                    decode_value = value.decode()
                except UnicodeDecodeError:
                    # ignore not utf-8 decode type
                    pass
                type_value_list.append(decode_value)
            result.append(type_value_list)
        return result

    def _read_primary_keys_with_prefix(self, length):
        ints = self._read_ints(length)
        result = {}
        for i in range(0, len(ints), 2):
            result[ints[i]] = ints[i + 1]
        return result

    @staticmethod
    def _is_character_column(column_type, dbms='mysql'):
        if column_type in [FIELD_TYPE.STRING, FIELD_TYPE.VAR_STRING, FIELD_TYPE.VARCHAR, FIELD_TYPE.BLOB]:
            return True
        if column_type == FIELD_TYPE.GEOMETRY and dbms == 'mariadb':
            return True
        return False

    @staticmethod
    def _is_enum_column(column_type):
        if column_type == FIELD_TYPE.ENUM:
            return True
        return False

    @staticmethod
    def _is_set_column(column_type):
        if column_type == FIELD_TYPE.SET:
            return True
        return False

    @staticmethod
    def _is_enum_or_set_column(column_type, dbms='mysql'):
        if column_type in [FIELD_TYPE.ENUM, FIELD_TYPE.SET]:
            return True
        return False

    @staticmethod
    def _is_numeric_column(column_type):
        if column_type in [FIELD_TYPE.TINY, FIELD_TYPE.SHORT, FIELD_TYPE.INT24, FIELD_TYPE.LONG,
                           FIELD_TYPE.LONGLONG, FIELD_TYPE.NEWDECIMAL, FIELD_TYPE.FLOAT,
                           FIELD_TYPE.DOUBLE,
                           FIELD_TYPE.YEAR]:
            return True
        return False

class MetadataFieldType(Enum):
    SIGNEDNESS = 1  # Signedness of numeric columns
    DEFAULT_CHARSET = 2  # Charsets of character columns
    COLUMN_CHARSET = 3  # Charsets of character columns
    COLUMN_NAME = 4  # Names of columns
    SET_STR_VALUE = 5  # The string values of SET columns
    ENUM_STR_VALUE = 6  # The string values in ENUM columns
    GEOMETRY_TYPE = 7  # The real type of geometry columns
    SIMPLE_PRIMARY_KEY = 8  # The primary key without any prefix
    PRIMARY_KEY_WITH_PREFIX = 9  # The primary key with some prefix
    ENUM_AND_SET_DEFAULT_CHARSET = 10  # Charsets of ENUM and SET columns
    ENUM_AND_SET_COLUMN_CHARSET = 11  # Charsets of ENUM and SET columns
    VISIBILITY = 12
    UNKNOWN_METADATA_FIELD_TYPE = 128

    @staticmethod
    def by_index(index):
        return MetadataFieldType(index)<|MERGE_RESOLUTION|>--- conflicted
+++ resolved
@@ -53,32 +53,6 @@
             self._processed = False
             return
 
-<<<<<<< HEAD
-        # Event V2
-        if (
-            self.event_type == BINLOG.WRITE_ROWS_EVENT_V2
-            or self.event_type == BINLOG.DELETE_ROWS_EVENT_V2
-            or self.event_type == BINLOG.UPDATE_ROWS_EVENT_V2
-        ):
-            self.flags, self.extra_data_length = struct.unpack(
-                "<HH", self.packet.read(4)
-            )
-            if self.extra_data_length > 2:
-                self.extra_data_type = struct.unpack("<B", self.packet.read(1))[0]
-
-                # ndb information
-                if self.extra_data_type == 0:
-                    self.nbd_info_length, self.nbd_info_format = struct.unpack(
-                        "<BB", self.packet.read(1)
-                    )
-                    self.nbd_info = self.packet.read(self.nbd_info_length - 2)
-                # partition information
-                elif self.extra_data_type == 1:
-                    if self.event_type == BINLOG.UPDATE_ROWS_EVENT_V2:
-                        self.partition_id, self.source_partition_id = struct.unpack(
-                            "<HH", self.packet.read(4)
-                        )
-=======
 
         #Event V2
         if self.event_type == BINLOG.WRITE_ROWS_EVENT_V2 or \
@@ -99,7 +73,6 @@
                         else:
                             self.partition_id = struct.unpack('<H', self.packet.read(2))[0]
                     # etc
->>>>>>> a097cf06
                     else:
                         self.partition_id = struct.unpack("<H", self.packet.read(2))[0]
                 # etc
