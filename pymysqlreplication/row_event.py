--- conflicted
+++ resolved
@@ -20,15 +20,9 @@
         self.flags = struct.unpack('<H', self.packet.read(2))[0]
 
         #Event V2
-<<<<<<< HEAD
-        if self.event_type == BINLOG.WRITE_ROWS_EVENT_V2 or \
-            self.event_type == BINLOG.DELETE_ROWS_EVENT_V2 or \
-            self.event_type == BINLOG.UPDATE_ROWS_EVENT_V2:
-=======
         if self.event_type == BINLOG.WRITE_ROWS_EVENT or \
                         self.event_type == BINLOG.DELETE_ROWS_EVENT or \
                         self.event_type == BINLOG.UPDATE_ROWS_EVENT:
->>>>>>> d70bc3dc
             self.extra_data_length = struct.unpack('<H', self.packet.read(2))[0]
             self.extra_data = self.packet.read(self.extra_data_length / 8)
 
