# -*- coding: utf-8 -*-
import copy
import io
import os
import sys
import time

import pymysql

if sys.version_info < (2, 7):
    import unittest2 as unittest
else:
    import unittest

from pymysqlreplication.tests import base
from pymysqlreplication import BinLogStreamReader
from pymysqlreplication.gtid import GtidSet, Gtid
from pymysqlreplication.event import *
from pymysqlreplication.constants.BINLOG import *
from pymysqlreplication.row_event import *
from pymysqlreplication.packet import BinLogPacketWrapper
from pymysql.protocol import MysqlPacket

__all__ = [
    "TestBasicBinLogStreamReader",
    "TestMultipleRowBinLogStreamReader",
    "TestCTLConnectionSettings",
    "TestGtidBinLogStreamReader",
    "TestMariadbBinlogStreamReader",
    "TestStatementConnectionSetting",
    "TestRowsQueryLogEvents",
    "TestOptionalMetaData",
]


class TestBasicBinLogStreamReader(base.PyMySQLReplicationTestCase):
    def ignoredEvents(self):
        return [GtidEvent, PreviousGtidsEvent]

    def test_allowed_event_list(self):
        self.assertEqual(len(self.stream._allowed_event_list(None, None, False)), 24)
        self.assertEqual(len(self.stream._allowed_event_list(None, None, True)), 23)
        self.assertEqual(
            len(self.stream._allowed_event_list(None, [RotateEvent], False)), 23
        )
        self.assertEqual(
            len(self.stream._allowed_event_list([RotateEvent], None, False)), 1
        )

    def test_read_query_event(self):
        query = "CREATE TABLE test (id INT NOT NULL AUTO_INCREMENT, data VARCHAR (50) NOT NULL, PRIMARY KEY (id))"
        self.execute(query)

        event = self.stream.fetchone()
        self.assertEqual(event.position, 4)
        self.assertEqual(event.next_binlog, self.bin_log_basename() + ".000001")
        self.assertIsInstance(event, RotateEvent)

        self.assertIsInstance(self.stream.fetchone(), FormatDescriptionEvent)

        event = self.stream.fetchone()
        self.assertIsInstance(event, QueryEvent)
        self.assertEqual(event.query, query)

    def test_read_query_event_with_unicode(self):
        query = "CREATE TABLE `testÈ` (id INT NOT NULL AUTO_INCREMENT, dataÈ VARCHAR (50) NOT NULL, PRIMARY KEY (id))"
        self.execute(query)

        event = self.stream.fetchone()
        self.assertEqual(event.position, 4)
        self.assertEqual(event.next_binlog, self.bin_log_basename() + ".000001")
        self.assertIsInstance(event, RotateEvent)

        self.assertIsInstance(self.stream.fetchone(), FormatDescriptionEvent)

        event = self.stream.fetchone()
        self.assertIsInstance(event, QueryEvent)
        self.assertEqual(event.query, query)

    def test_reading_rotate_event(self):
        query = "CREATE TABLE test_2 (id INT NOT NULL AUTO_INCREMENT, data VARCHAR (50) NOT NULL, PRIMARY KEY (id))"
        self.execute(query)

        self.assertIsInstance(self.stream.fetchone(), RotateEvent)
        self.stream.close()

        query = "CREATE TABLE test_3 (id INT NOT NULL AUTO_INCREMENT, data VARCHAR (50) NOT NULL, PRIMARY KEY (id))"
        self.execute(query)

        # Rotate event
        self.assertIsInstance(self.stream.fetchone(), RotateEvent)

    """ `test_load_query_event` needs statement-based binlog
    def test_load_query_event(self):
        # prepare csv
        with open("/tmp/test_load_query.csv", "w") as fp:
            fp.write("1,aaa\n2,bbb\n3,ccc\n4,ddd\n")

        query = "CREATE TABLE test (id INT NOT NULL AUTO_INCREMENT, data VARCHAR (50) NOT NULL, PRIMARY KEY (id))"
        self.execute(query)
        query = "LOAD DATA INFILE '/tmp/test_load_query.csv' INTO TABLE test \
                FIELDS TERMINATED BY ',' \
                ENCLOSED BY '\"' \
                LINES TERMINATED BY '\r\n'"
        self.execute(query)

        self.assertIsInstance(self.stream.fetchone(), RotateEvent)
        self.assertIsInstance(self.stream.fetchone(), FormatDescriptionEvent)
        # create table
        self.assertIsInstance(self.stream.fetchone(), QueryEvent)
        # begin
        self.assertIsInstance(self.stream.fetchone(), QueryEvent)

        self.assertIsInstance(self.stream.fetchone(), BeginLoadQueryEvent)
        self.assertIsInstance(self.stream.fetchone(), ExecuteLoadQueryEvent)

        self.assertIsInstance(self.stream.fetchone(), XidEvent)
    """

    def test_connection_stream_lost_event(self):
        self.stream.close()
        self.stream = BinLogStreamReader(
            self.database,
            server_id=1024,
            blocking=True,
            ignored_events=self.ignoredEvents(),
        )

        query = "CREATE TABLE test (id INT NOT NULL AUTO_INCREMENT, data VARCHAR (50) NOT NULL, PRIMARY KEY (id))"
        self.execute(query)
        query2 = "INSERT INTO test (data) VALUES('a')"
        for i in range(0, 10000):
            self.execute(query2)
        self.execute("COMMIT")

        self.assertIsInstance(self.stream.fetchone(), RotateEvent)
        self.assertIsInstance(self.stream.fetchone(), FormatDescriptionEvent)

        event = self.stream.fetchone()

        self.assertIsInstance(event, QueryEvent)
        self.assertEqual(event.query, query)

        self.conn_control.kill(self.stream._stream_connection.thread_id())
        for i in range(0, 10000):
            event = self.stream.fetchone()
            self.assertIsNotNone(event)

    def test_filtering_only_events(self):
        self.stream.close()
        self.stream = BinLogStreamReader(
            self.database, server_id=1024, only_events=[QueryEvent]
        )
        query = "CREATE TABLE test (id INT NOT NULL AUTO_INCREMENT, data VARCHAR (50) NOT NULL, PRIMARY KEY (id))"
        self.execute(query)

        event = self.stream.fetchone()
        self.assertIsInstance(event, QueryEvent)
        self.assertEqual(event.query, query)

    def test_filtering_ignore_events(self):
        self.stream.close()
        self.stream = BinLogStreamReader(
            self.database, server_id=1024, ignored_events=[QueryEvent]
        )
        query = "CREATE TABLE test (id INT NOT NULL AUTO_INCREMENT, data VARCHAR (50) NOT NULL, PRIMARY KEY (id))"
        self.execute(query)

        event = self.stream.fetchone()
        self.assertIsInstance(event, RotateEvent)

    def test_filtering_table_event_with_only_tables(self):
        self.stream.close()
        self.assertEqual(self.bin_log_format(), "ROW")
        self.stream = BinLogStreamReader(
            self.database,
            server_id=1024,
            only_events=[WriteRowsEvent],
            only_tables=["test_2"],
        )

        query = "CREATE TABLE test_2 (id INT NOT NULL AUTO_INCREMENT, data VARCHAR (50) NOT NULL, PRIMARY KEY (id))"
        self.execute(query)
        query = "CREATE TABLE test_3 (id INT NOT NULL AUTO_INCREMENT, data VARCHAR (50) NOT NULL, PRIMARY KEY (id))"
        self.execute(query)

        self.execute("INSERT INTO test_2 (data) VALUES ('alpha')")
        self.execute("INSERT INTO test_3 (data) VALUES ('alpha')")
        self.execute("INSERT INTO test_2 (data) VALUES ('beta')")
        self.execute("COMMIT")
        event = self.stream.fetchone()
        self.assertEqual(event.table, "test_2")
        event = self.stream.fetchone()
        self.assertEqual(event.table, "test_2")

    def test_filtering_table_event_with_ignored_tables(self):
        self.stream.close()
        self.assertEqual(self.bin_log_format(), "ROW")
        self.stream = BinLogStreamReader(
            self.database,
            server_id=1024,
            only_events=[WriteRowsEvent],
            ignored_tables=["test_2"],
        )

        query = "CREATE TABLE test_2 (id INT NOT NULL AUTO_INCREMENT, data VARCHAR (50) NOT NULL, PRIMARY KEY (id))"
        self.execute(query)
        query = "CREATE TABLE test_3 (id INT NOT NULL AUTO_INCREMENT, data VARCHAR (50) NOT NULL, PRIMARY KEY (id))"
        self.execute(query)

        self.execute("INSERT INTO test_2 (data) VALUES ('alpha')")
        self.execute("INSERT INTO test_3 (data) VALUES ('alpha')")
        self.execute("INSERT INTO test_2 (data) VALUES ('beta')")
        self.execute("COMMIT")
        event = self.stream.fetchone()
        self.assertEqual(event.table, "test_3")

    def test_filtering_table_event_with_only_tables_and_ignored_tables(self):
        self.stream.close()
        self.assertEqual(self.bin_log_format(), "ROW")
        self.stream = BinLogStreamReader(
            self.database,
            server_id=1024,
            only_events=[WriteRowsEvent],
            only_tables=["test_2"],
            ignored_tables=["test_3"],
        )

        query = "CREATE TABLE test_2 (id INT NOT NULL AUTO_INCREMENT, data VARCHAR (50) NOT NULL, PRIMARY KEY (id))"
        self.execute(query)
        query = "CREATE TABLE test_3 (id INT NOT NULL AUTO_INCREMENT, data VARCHAR (50) NOT NULL, PRIMARY KEY (id))"
        self.execute(query)

        self.execute("INSERT INTO test_2 (data) VALUES ('alpha')")
        self.execute("INSERT INTO test_3 (data) VALUES ('alpha')")
        self.execute("INSERT INTO test_2 (data) VALUES ('beta')")
        self.execute("COMMIT")
        event = self.stream.fetchone()
        self.assertEqual(event.table, "test_2")

    def test_write_row_event(self):
        query = "CREATE TABLE test (id INT NOT NULL AUTO_INCREMENT, data VARCHAR (50) NOT NULL, PRIMARY KEY (id))"
        self.execute(query)
        query = "INSERT INTO test (data) VALUES('Hello World')"
        self.execute(query)
        self.execute("COMMIT")

        self.assertIsInstance(self.stream.fetchone(), RotateEvent)
        self.assertIsInstance(self.stream.fetchone(), FormatDescriptionEvent)
        # QueryEvent for the Create Table
        self.assertIsInstance(self.stream.fetchone(), QueryEvent)
        # QueryEvent for the BEGIN
        self.assertIsInstance(self.stream.fetchone(), QueryEvent)

        self.assertIsInstance(self.stream.fetchone(), TableMapEvent)

        event = self.stream.fetchone()
        if self.isMySQL56AndMore():
            self.assertEqual(event.event_type, WRITE_ROWS_EVENT_V2)
        else:
            self.assertEqual(event.event_type, WRITE_ROWS_EVENT_V1)
        self.assertIsInstance(event, WriteRowsEvent)
        self.assertEqual(event.schema, "pymysqlreplication_test")
        self.assertEqual(event.table, "test")
        if event.table_map[event.table_id].column_name_flag:
            self.assertEqual(event.rows[0]["values"]["id"], 1)
            self.assertEqual(event.rows[0]["values"]["data"], "Hello World")
            self.assertEqual(event.columns[1].name, "data")

    def test_delete_row_event(self):
        query = "CREATE TABLE test (id INT NOT NULL AUTO_INCREMENT, data VARCHAR (50) NOT NULL, PRIMARY KEY (id))"
        self.execute(query)
        query = "INSERT INTO test (data) VALUES('Hello World')"
        self.execute(query)

        self.resetBinLog()

        query = "DELETE FROM test WHERE id = 1"
        self.execute(query)
        self.execute("COMMIT")

        self.assertIsInstance(self.stream.fetchone(), RotateEvent)
        self.assertIsInstance(self.stream.fetchone(), FormatDescriptionEvent)

        # QueryEvent for the BEGIN
        self.assertIsInstance(self.stream.fetchone(), QueryEvent)

        self.assertIsInstance(self.stream.fetchone(), TableMapEvent)

        event = self.stream.fetchone()
        if self.isMySQL56AndMore():
            self.assertEqual(event.event_type, DELETE_ROWS_EVENT_V2)
        else:
            self.assertEqual(event.event_type, DELETE_ROWS_EVENT_V1)
        self.assertIsInstance(event, DeleteRowsEvent)
        if event.table_map[event.table_id].column_name_flag:
            self.assertEqual(event.rows[0]["values"]["id"], 1)
            self.assertEqual(event.rows[0]["values"]["data"], "Hello World")

    def test_update_row_event(self):
        query = "CREATE TABLE test (id INT NOT NULL AUTO_INCREMENT, data VARCHAR (50) NOT NULL, PRIMARY KEY (id))"
        self.execute(query)
        query = "INSERT INTO test (data) VALUES('Hello')"
        self.execute(query)

        self.resetBinLog()

        query = "UPDATE test SET data = 'World' WHERE id = 1"
        self.execute(query)
        self.execute("COMMIT")

        self.assertIsInstance(self.stream.fetchone(), RotateEvent)
        self.assertIsInstance(self.stream.fetchone(), FormatDescriptionEvent)

        # QueryEvent for the BEGIN
        self.assertIsInstance(self.stream.fetchone(), QueryEvent)

        self.assertIsInstance(self.stream.fetchone(), TableMapEvent)

        event = self.stream.fetchone()
        if self.isMySQL56AndMore():
            self.assertEqual(event.event_type, UPDATE_ROWS_EVENT_V2)
        else:
            self.assertEqual(event.event_type, UPDATE_ROWS_EVENT_V1)
        self.assertIsInstance(event, UpdateRowsEvent)
        if event.table_map[event.table_id].column_name_flag:
            self.assertEqual(event.rows[0]["before_values"]["id"], 1)
            self.assertEqual(event.rows[0]["before_values"]["data"], "Hello")
            self.assertEqual(event.rows[0]["after_values"]["id"], 1)
            self.assertEqual(event.rows[0]["after_values"]["data"], "World")

    def test_minimal_image_write_row_event(self):
        query = "CREATE TABLE test (id INT NOT NULL AUTO_INCREMENT, data VARCHAR (50) NOT NULL, PRIMARY KEY (id))"
        self.execute(query)
        query = "SET SESSION binlog_row_image = 'minimal'"
        self.execute(query)
        query = "INSERT INTO test (data) VALUES('Hello World')"
        self.execute(query)
        self.execute("COMMIT")

        self.assertIsInstance(self.stream.fetchone(), RotateEvent)
        self.assertIsInstance(self.stream.fetchone(), FormatDescriptionEvent)
        # QueryEvent for the Create Table
        self.assertIsInstance(self.stream.fetchone(), QueryEvent)
        # QueryEvent for the BEGIN
        self.assertIsInstance(self.stream.fetchone(), QueryEvent)

        self.assertIsInstance(self.stream.fetchone(), TableMapEvent)

        event = self.stream.fetchone()
        if self.isMySQL56AndMore():
            self.assertEqual(event.event_type, WRITE_ROWS_EVENT_V2)
        else:
            self.assertEqual(event.event_type, WRITE_ROWS_EVENT_V1)
        self.assertIsInstance(event, WriteRowsEvent)
        self.assertEqual(event.schema, "pymysqlreplication_test")
        self.assertEqual(event.table, "test")
        if event.table_map[event.table_id].column_name_flag:
            self.assertEqual(event.columns[1].name, "data")
            self.assertEqual(event.rows[0]["values"]["id"], 1)
            self.assertEqual(event.rows[0]["values"]["data"], "Hello World")

    def test_minimal_image_delete_row_event(self):
        query = "CREATE TABLE test (id INT NOT NULL AUTO_INCREMENT, data VARCHAR (50) NOT NULL, PRIMARY KEY (id))"
        self.execute(query)
        query = "INSERT INTO test (data) VALUES('Hello World')"
        self.execute(query)
        query = "SET SESSION binlog_row_image = 'minimal'"
        self.execute(query)
        self.resetBinLog()

        query = "DELETE FROM test WHERE id = 1"
        self.execute(query)
        self.execute("COMMIT")

        self.assertIsInstance(self.stream.fetchone(), RotateEvent)
        self.assertIsInstance(self.stream.fetchone(), FormatDescriptionEvent)

        # QueryEvent for the BEGIN
        self.assertIsInstance(self.stream.fetchone(), QueryEvent)

        self.assertIsInstance(self.stream.fetchone(), TableMapEvent)

        event = self.stream.fetchone()
        if self.isMySQL56AndMore():
            self.assertEqual(event.event_type, DELETE_ROWS_EVENT_V2)
        else:
            self.assertEqual(event.event_type, DELETE_ROWS_EVENT_V1)
        self.assertIsInstance(event, DeleteRowsEvent)
        if event.table_map[event.table_id].column_name_flag:
            self.assertEqual(event.rows[0]["values"]["id"], 1)
            self.assertEqual(event.rows[0]["values"]["data"], None)

    def test_minimal_image_update_row_event(self):
        query = "CREATE TABLE test (id INT NOT NULL AUTO_INCREMENT, data VARCHAR (50) NOT NULL, PRIMARY KEY (id))"
        self.execute(query)
        query = "INSERT INTO test (data) VALUES('Hello')"
        self.execute(query)
        query = "SET SESSION binlog_row_image = 'minimal'"
        self.execute(query)
        self.resetBinLog()

        query = "UPDATE test SET data = 'World' WHERE id = 1"
        self.execute(query)
        self.execute("COMMIT")

        self.assertIsInstance(self.stream.fetchone(), RotateEvent)
        self.assertIsInstance(self.stream.fetchone(), FormatDescriptionEvent)

        # QueryEvent for the BEGIN
        self.assertIsInstance(self.stream.fetchone(), QueryEvent)

        self.assertIsInstance(self.stream.fetchone(), TableMapEvent)

        event = self.stream.fetchone()
        if self.isMySQL56AndMore():
            self.assertEqual(event.event_type, UPDATE_ROWS_EVENT_V2)
        else:
            self.assertEqual(event.event_type, UPDATE_ROWS_EVENT_V1)
        self.assertIsInstance(event, UpdateRowsEvent)
        if event.table_map[event.table_id].column_name_flag:
            self.assertEqual(event.rows[0]["before_values"]["id"], 1)
            self.assertEqual(event.rows[0]["before_values"]["data"], None)
            self.assertEqual(event.rows[0]["after_values"]["id"], None)
            self.assertEqual(event.rows[0]["after_values"]["data"], "World")

    def test_log_pos(self):
        query = "CREATE TABLE test (id INT NOT NULL AUTO_INCREMENT, data VARCHAR (50) NOT NULL, PRIMARY KEY (id))"
        self.execute(query)
        query = "INSERT INTO test (data) VALUES('Hello')"
        self.execute(query)
        self.execute("COMMIT")

        for i in range(6):
            self.stream.fetchone()
        # record position after insert
        log_file, log_pos = self.stream.log_file, self.stream.log_pos

        query = "UPDATE test SET data = 'World' WHERE id = 1"
        self.execute(query)
        self.execute("COMMIT")

        # resume stream from previous position
        if self.stream is not None:
            self.stream.close()
        self.stream = BinLogStreamReader(
            self.database,
            server_id=1024,
            resume_stream=True,
            log_file=log_file,
            log_pos=log_pos,
            ignored_events=self.ignoredEvents(),
        )

        self.assertIsInstance(self.stream.fetchone(), RotateEvent)
        self.assertIsInstance(self.stream.fetchone(), FormatDescriptionEvent)
        self.assertIsInstance(self.stream.fetchone(), XidEvent)
        # QueryEvent for the BEGIN
        self.assertIsInstance(self.stream.fetchone(), QueryEvent)
        self.assertIsInstance(self.stream.fetchone(), TableMapEvent)
        self.assertIsInstance(self.stream.fetchone(), UpdateRowsEvent)
        self.assertIsInstance(self.stream.fetchone(), XidEvent)

    def test_log_pos_handles_disconnects(self):
        self.stream.close()
        self.stream = BinLogStreamReader(
            self.database,
            server_id=1024,
            resume_stream=False,
            only_events=[
                FormatDescriptionEvent,
                QueryEvent,
                TableMapEvent,
                WriteRowsEvent,
                XidEvent,
            ],
        )

        query = "CREATE TABLE test (id INT  PRIMARY KEY AUTO_INCREMENT, data VARCHAR (50) NOT NULL)"
        self.execute(query)
        query = "INSERT INTO test (data) VALUES('Hello')"
        self.execute(query)
        self.execute("COMMIT")

        self.assertIsInstance(self.stream.fetchone(), FormatDescriptionEvent)
        self.assertGreater(self.stream.log_pos, 0)
        self.assertIsInstance(self.stream.fetchone(), QueryEvent)

        self.assertIsInstance(self.stream.fetchone(), QueryEvent)
        self.assertIsInstance(self.stream.fetchone(), TableMapEvent)
        self.assertIsInstance(self.stream.fetchone(), WriteRowsEvent)

        self.assertIsInstance(self.stream.fetchone(), XidEvent)

        self.assertGreater(self.stream.log_pos, 0)

    def test_skip_to_timestamp(self):
        self.stream.close()
        query = "CREATE TABLE test_1 (id INT NOT NULL AUTO_INCREMENT, data VARCHAR (50) NOT NULL, PRIMARY KEY (id))"
        self.execute(query)
        time.sleep(1)
        query = "SELECT UNIX_TIMESTAMP();"
        timestamp = self.execute(query).fetchone()[0]
        query2 = "CREATE TABLE test_2 (id INT NOT NULL AUTO_INCREMENT, data VARCHAR (50) NOT NULL, PRIMARY KEY (id))"
        self.execute(query2)

        self.stream = BinLogStreamReader(
            self.database,
            server_id=1024,
            skip_to_timestamp=timestamp,
            ignored_events=self.ignoredEvents(),
        )
        event = self.stream.fetchone()
        self.assertIsInstance(event, QueryEvent)
        self.assertEqual(event.query, query2)

    def test_end_log_pos(self):
        """Test end_log_pos parameter for BinLogStreamReader

        MUST BE TESTED IN DEFAULT SYSTEM VARIABLES SETTING

        Raises:
            AssertionError: if null_bitmask isn't set as specified in 'bit_mask' variable
        """

        self.execute(
            "CREATE TABLE test (id INT NOT NULL AUTO_INCREMENT, PRIMARY KEY(id))"
        )
        self.execute("INSERT INTO test values (NULL)")
        self.execute("INSERT INTO test values (NULL)")
        self.execute("INSERT INTO test values (NULL)")
        self.execute("INSERT INTO test values (NULL)")
        self.execute("INSERT INTO test values (NULL)")
        self.execute("COMMIT")
        # import os
        # os._exit(1)

        binlog = self.execute("SHOW BINARY LOGS").fetchone()[0]

        self.stream.close()
        self.stream = BinLogStreamReader(
            self.database, server_id=1024, log_pos=0, log_file=binlog, end_log_pos=888
        )

        last_log_pos = 0
        last_event_type = 0
        for event in self.stream:
            last_log_pos = self.stream.log_pos
            last_event_type = event.event_type

        self.assertEqual(last_log_pos, 888)
        self.assertEqual(last_event_type, TABLE_MAP_EVENT)

    def test_event_validation(self):
        def create_binlog_packet_wrapper(pkt):
            return BinLogPacketWrapper(
                pkt,
                self.stream.table_map,
                self.stream._ctl_connection,
                self.stream.mysql_version,
                self.stream._BinLogStreamReader__use_checksum,
                self.stream._BinLogStreamReader__allowed_events_in_packet,
                self.stream._BinLogStreamReader__only_tables,
                self.stream._BinLogStreamReader__ignored_tables,
                self.stream._BinLogStreamReader__only_schemas,
                self.stream._BinLogStreamReader__ignored_schemas,
                self.stream._BinLogStreamReader__freeze_schema,
                self.stream._BinLogStreamReader__ignore_decode_errors,
                self.stream._BinLogStreamReader__verify_checksum,
                self.stream._BinLogStreamReader__optional_meta_data,
            )

        self.stream.close()
        self.stream = BinLogStreamReader(
            self.database, server_id=1024, blocking=False, verify_checksum=True
        )
        # For event data, refer to the official document example data of mariaDB.
        # https://mariadb.com/kb/en/query_event/#example-with-crc32
        correct_event_data = (
            # OK value
            b"\x00"
            # Header
            b"q\x17(Z\x02\x8c'\x00\x00U\x00\x00\x00\x01\t\x00\x00\x00\x00"
            # Content
            b"f\x01\x00\x00\x00\x00\x00\x00\x00\x00\x00\x1a\x00"
            b"\x00\x00\x00\x00\x00\x01\x00\x00\x00P\x00\x00"
            b"\x00\x00\x06\x03std\x04\x08\x00\x08\x00\x08\x00\x00"
            b"TRUNCATE TABLE test.t4"
            # CRC 32, 4 Bytes
            b"Ji\x9e\xed"
        )
        # Assume a bit flip occurred while data was being transmitted    q(1001000) -> U(0110111)
        modified_byte = b"U"
        wrong_event_data = (
            correct_event_data[:1] + modified_byte + correct_event_data[2:]
        )

        packet = MysqlPacket(correct_event_data, 0)
        wrong_packet = MysqlPacket(wrong_event_data, 0)
        self.stream.fetchone()  # for '_ctl_connection' parameter
        binlog_event = create_binlog_packet_wrapper(packet)
        wrong_event = create_binlog_packet_wrapper(wrong_packet)
        self.assertEqual(binlog_event.event._is_event_valid, True)
        self.assertNotEqual(wrong_event.event._is_event_valid, True)


class TestMultipleRowBinLogStreamReader(base.PyMySQLReplicationTestCase):
    def setUp(self):
        super(TestMultipleRowBinLogStreamReader, self).setUp()
        if self.isMySQL8014AndMore():
            self.execute("SET GLOBAL binlog_row_metadata='FULL';")
            self.execute("SET GLOBAL binlog_row_image='FULL';")

    def ignoredEvents(self):
        return [GtidEvent, PreviousGtidsEvent]

    def test_insert_multiple_row_event(self):
        query = "CREATE TABLE test (id INT NOT NULL AUTO_INCREMENT, data VARCHAR (50) NOT NULL, PRIMARY KEY (id))"
        self.execute(query)

        self.resetBinLog()

        query = "INSERT INTO test (data) VALUES('Hello'),('World')"
        self.execute(query)
        self.execute("COMMIT")

        self.assertIsInstance(self.stream.fetchone(), RotateEvent)
        self.assertIsInstance(self.stream.fetchone(), FormatDescriptionEvent)
        # QueryEvent for the BEGIN
        self.assertIsInstance(self.stream.fetchone(), QueryEvent)

        self.assertIsInstance(self.stream.fetchone(), TableMapEvent)

        event = self.stream.fetchone()
        if self.isMySQL56AndMore():
            self.assertEqual(event.event_type, WRITE_ROWS_EVENT_V2)
        else:
            self.assertEqual(event.event_type, WRITE_ROWS_EVENT_V1)
        self.assertIsInstance(event, WriteRowsEvent)
        self.assertEqual(len(event.rows), 2)
        if event.table_map[event.table_id].column_name_flag:
            self.assertEqual(event.rows[0]["values"]["id"], 1)
            self.assertEqual(event.rows[0]["values"]["data"], "Hello")

            self.assertEqual(event.rows[1]["values"]["id"], 2)
            self.assertEqual(event.rows[1]["values"]["data"], "World")

    def test_update_multiple_row_event(self):
        query = "CREATE TABLE test (id INT NOT NULL AUTO_INCREMENT, data VARCHAR (50) NOT NULL, PRIMARY KEY (id))"
        self.execute(query)
        query = "INSERT INTO test (data) VALUES('Hello')"
        self.execute(query)
        query = "INSERT INTO test (data) VALUES('World')"
        self.execute(query)

        self.resetBinLog()

        query = "UPDATE test SET data = 'Toto'"
        self.execute(query)
        self.execute("COMMIT")

        self.assertIsInstance(self.stream.fetchone(), RotateEvent)
        self.assertIsInstance(self.stream.fetchone(), FormatDescriptionEvent)
        # QueryEvent for the BEGIN
        self.assertIsInstance(self.stream.fetchone(), QueryEvent)

        self.assertIsInstance(self.stream.fetchone(), TableMapEvent)

        event = self.stream.fetchone()
        if self.isMySQL56AndMore():
            self.assertEqual(event.event_type, UPDATE_ROWS_EVENT_V2)
        else:
            self.assertEqual(event.event_type, UPDATE_ROWS_EVENT_V1)
        self.assertIsInstance(event, UpdateRowsEvent)
        self.assertEqual(len(event.rows), 2)
        if event.table_map[event.table_id].column_name_flag:
            self.assertEqual(event.rows[0]["before_values"]["id"], 1)
            self.assertEqual(event.rows[0]["before_values"]["data"], "Hello")
            self.assertEqual(event.rows[0]["after_values"]["id"], 1)
            self.assertEqual(event.rows[0]["after_values"]["data"], "Toto")

            self.assertEqual(event.rows[1]["before_values"]["id"], 2)
            self.assertEqual(event.rows[1]["before_values"]["data"], "World")
            self.assertEqual(event.rows[1]["after_values"]["id"], 2)
            self.assertEqual(event.rows[1]["after_values"]["data"], "Toto")

    def test_delete_multiple_row_event(self):
        query = "CREATE TABLE test (id INT NOT NULL AUTO_INCREMENT, data VARCHAR (50) NOT NULL, PRIMARY KEY (id))"
        self.execute(query)
        query = "INSERT INTO test (data) VALUES('Hello')"
        self.execute(query)
        query = "INSERT INTO test (data) VALUES('World')"
        self.execute(query)

        self.resetBinLog()

        query = "DELETE FROM test"
        self.execute(query)
        self.execute("COMMIT")

        self.assertIsInstance(self.stream.fetchone(), RotateEvent)
        self.assertIsInstance(self.stream.fetchone(), FormatDescriptionEvent)

        # QueryEvent for the BEGIN
        self.assertIsInstance(self.stream.fetchone(), QueryEvent)

        self.assertIsInstance(self.stream.fetchone(), TableMapEvent)

        event = self.stream.fetchone()
        if self.isMySQL56AndMore():
            self.assertEqual(event.event_type, DELETE_ROWS_EVENT_V2)
        else:
            self.assertEqual(event.event_type, DELETE_ROWS_EVENT_V1)
        self.assertIsInstance(event, DeleteRowsEvent)
        self.assertEqual(len(event.rows), 2)
        if event.table_map[event.table_id].column_name_flag:
            self.assertEqual(event.rows[0]["values"]["id"], 1)
            self.assertEqual(event.rows[0]["values"]["data"], "Hello")

            self.assertEqual(event.rows[1]["values"]["id"], 2)
            self.assertEqual(event.rows[1]["values"]["data"], "World")

<<<<<<< HEAD
    # erase temporary
    # def test_ignore_decode_errors(self):
    #     problematic_unicode_string = (
    #         b'[{"text":"\xed\xa0\xbd \xed\xb1\x8d Some string"}]'
    #     )
    #     self.stream.close()
    #     self.execute("CREATE TABLE test (data VARCHAR(50) CHARACTER SET utf8mb4)")
    #     self.execute_with_args(
    #         "INSERT INTO test (data) VALUES (%s)", (problematic_unicode_string)
    #     )
    #     self.execute("COMMIT")
    #
    #     # Initialize with ignore_decode_errors=False
    #     self.stream = BinLogStreamReader(
    #         self.database,
    #         server_id=1024,
    #         only_events=(WriteRowsEvent,),
    #         ignore_decode_errors=False,
    #     )
    #     event = self.stream.fetchone()
    #     event = self.stream.fetchone()
    #     with self.assertRaises(UnicodeError):
    #         event = self.stream.fetchone()
    #         if event.table_map[event.table_id].column_name_flag:
    #             data = event.rows[0]["values"]["data"]
    #
    #     # Initialize with ignore_decode_errors=True
    #     self.stream = BinLogStreamReader(
    #         self.database,
    #         server_id=1024,
    #         only_events=(WriteRowsEvent,),
    #         ignore_decode_errors=True,
    #     )
    #     self.stream.fetchone()
    #     self.stream.fetchone()
    #     event = self.stream.fetchone()
    #     if event.table_map[event.table_id].column_name_flag:
    #         data = event.rows[0]["values"]["data"]
    #         self.assertEqual(data, '[{"text":"  Some string"}]')
=======
    def test_ignore_decode_errors(self):
        if self.isMySQL80AndMore():
            self.skipTest("MYSQL 8 Version Pymysql Data Error Incorrect string value")
        problematic_unicode_string = (
            b'[{"text":"\xed\xa0\xbd \xed\xb1\x8d Some string"}]'
        )
        self.stream.close()
        self.execute("CREATE TABLE test (data VARCHAR(50) CHARACTER SET utf8mb4)")
        self.execute_with_args(
            "INSERT INTO test (data) VALUES (%s)", (problematic_unicode_string)
        )
        self.execute("COMMIT")

        # Initialize with ignore_decode_errors=False
        self.stream = BinLogStreamReader(
            self.database,
            server_id=1024,
            only_events=(WriteRowsEvent,),
            ignore_decode_errors=False,
        )
        with self.assertRaises(UnicodeError):
            event = self.stream.fetchone()
            data = event.rows[0]["values"]["data"]

        # Initialize with ignore_decode_errors=True
        self.stream = BinLogStreamReader(
            self.database,
            server_id=1024,
            only_events=(WriteRowsEvent,),
            ignore_decode_errors=True,
        )
        event = self.stream.fetchone()
        if event.table_map[event.table_id].column_name_flag:
            data = event.rows[0]["values"]["data"]
            self.assertEqual(data, '[{"text":"  Some string"}]')
>>>>>>> 0c0805b7

    def test_drop_column(self):
        self.stream.close()
        self.execute("CREATE TABLE test_drop_column (id INTEGER(11), data VARCHAR(50))")
        self.execute("INSERT INTO test_drop_column VALUES (1, 'A value')")
        self.execute("COMMIT")
        self.execute("ALTER TABLE test_drop_column DROP COLUMN data")
        self.execute("INSERT INTO test_drop_column VALUES (2)")
        self.execute("COMMIT")

        self.stream = BinLogStreamReader(
            self.database, server_id=1024, only_events=(WriteRowsEvent,)
        )
        try:
            self.stream.fetchone()  # insert with two values
            self.stream.fetchone()  # insert with one value
        except Exception as e:
            self.fail("raised unexpected exception: {exception}".format(exception=e))
        finally:
            self.resetBinLog()

    def test_alter_column(self):
        if not self.isMySQL8014AndMore():
            self.skipTest("Mysql version is under 8.0.14 - pass")
        self.stream.close()
        self.execute(
            "CREATE TABLE test_alter_column (id INTEGER(11), data VARCHAR(50))"
        )
        self.execute("INSERT INTO test_alter_column VALUES (1, 'A value')")
        self.execute("COMMIT")
        self.execute(
            "ALTER TABLE test_alter_column ADD COLUMN another_data VARCHAR(50) AFTER id"
        )
        self.execute(
            "INSERT INTO test_alter_column VALUES (2, 'Another value', 'A value')"
        )
        self.execute("COMMIT")

        self.stream = BinLogStreamReader(
            self.database,
            server_id=1024,
            only_events=(WriteRowsEvent,),
        )
        event = self.stream.fetchone()
        self.assertEqual(event.rows[0]["values"]["data"], "A value")
        event = self.stream.fetchone()  # insert with three values
        self.assertEqual(event.rows[0]["values"]["another_data"], "Another value")
        self.assertEqual(event.rows[0]["values"]["data"], "A value")


class TestCTLConnectionSettings(base.PyMySQLReplicationTestCase):
    def setUp(self):
        super().setUp()
        self.stream.close()
        ctl_db = copy.copy(self.database)
        ctl_db["db"] = None
        ctl_db["port"] = int(os.environ.get("MYSQL_5_7_CTL_PORT") or 3307)
        ctl_db["host"] = os.environ.get("MYSQL_5_7_CTL") or "localhost"
        self.ctl_conn_control = pymysql.connect(**ctl_db)
        self.ctl_conn_control.cursor().execute(
            "DROP DATABASE IF EXISTS pymysqlreplication_test"
        )
        self.ctl_conn_control.cursor().execute(
            "CREATE DATABASE pymysqlreplication_test"
        )
        self.ctl_conn_control.close()
        ctl_db["db"] = "pymysqlreplication_test"
        self.ctl_conn_control = pymysql.connect(**ctl_db)
        self.stream = BinLogStreamReader(
            self.database,
            ctl_connection_settings=ctl_db,
            server_id=1024,
            only_events=(WriteRowsEvent,),
        )

    def tearDown(self):
        super().tearDown()
        self.ctl_conn_control.close()

    def test_separate_ctl_settings_no_error(self):
        self.execute("CREATE TABLE test (id INTEGER(11))")
        self.execute("INSERT INTO test VALUES (1)")
        self.execute("DROP TABLE test")
        self.execute("COMMIT")
        self.ctl_conn_control.cursor().execute("CREATE TABLE test (id INTEGER(11))")
        self.ctl_conn_control.cursor().execute("INSERT INTO test VALUES (1)")
        self.ctl_conn_control.cursor().execute("COMMIT")
        try:
            self.stream.fetchone()
        except Exception as e:
            self.fail("raised unexpected exception: {exception}".format(exception=e))
        finally:
            self.resetBinLog()


class TestGtidBinLogStreamReader(base.PyMySQLReplicationTestCase):
    def setUp(self):
        super().setUp()
        if not self.supportsGTID:
            raise unittest.SkipTest(
                "database does not support GTID, skipping GTID tests"
            )

    def test_read_query_event(self):
        query = "CREATE TABLE test (id INT NOT NULL, data VARCHAR (50) NOT NULL, PRIMARY KEY (id))"
        self.execute(query)
        query = "SELECT @@global.gtid_executed;"
        gtid = self.execute(query).fetchone()[0]

        self.stream.close()
        self.stream = BinLogStreamReader(
            self.database,
            server_id=1024,
            blocking=True,
            auto_position=gtid,
            ignored_events=[HeartbeatLogEvent],
        )

        self.assertIsInstance(self.stream.fetchone(), RotateEvent)
        self.assertIsInstance(self.stream.fetchone(), FormatDescriptionEvent)

        # Insert first event
        query = "BEGIN;"
        self.execute(query)
        query = "INSERT INTO test (id, data) VALUES(1, 'Hello');"
        self.execute(query)
        query = "COMMIT;"
        self.execute(query)

        self.assertIsInstance(self.stream.fetchone(), PreviousGtidsEvent)
        firstevent = self.stream.fetchone()
        self.assertIsInstance(firstevent, GtidEvent)

        self.assertIsInstance(self.stream.fetchone(), QueryEvent)
        self.assertIsInstance(self.stream.fetchone(), TableMapEvent)
        self.assertIsInstance(self.stream.fetchone(), WriteRowsEvent)
        self.assertIsInstance(self.stream.fetchone(), XidEvent)

        # Insert second event
        query = "BEGIN;"
        self.execute(query)
        query = "INSERT INTO test (id, data) VALUES(2, 'Hello');"
        self.execute(query)
        query = "COMMIT;"
        self.execute(query)

        secondevent = self.stream.fetchone()
        self.assertIsInstance(secondevent, GtidEvent)

        self.assertIsInstance(self.stream.fetchone(), QueryEvent)
        self.assertIsInstance(self.stream.fetchone(), TableMapEvent)
        self.assertIsInstance(self.stream.fetchone(), WriteRowsEvent)
        self.assertIsInstance(self.stream.fetchone(), XidEvent)

        self.assertEqual(secondevent.gno, firstevent.gno + 1)

    def test_position_gtid(self):
        query = "CREATE TABLE test (id INT NOT NULL, data VARCHAR (50) NOT NULL, PRIMARY KEY (id))"
        self.execute(query)
        query = "BEGIN;"
        self.execute(query)
        query = "INSERT INTO test (id, data) VALUES(1, 'Hello');"
        self.execute(query)
        query = "COMMIT;"
        self.execute(query)

        query = "SELECT @@global.gtid_executed;"
        gtid = self.execute(query).fetchone()[0]

        query = "CREATE TABLE test2 (id INT NOT NULL, data VARCHAR (50) NOT NULL, PRIMARY KEY (id))"
        self.execute(query)

        self.stream.close()
        self.stream = BinLogStreamReader(
            self.database,
            server_id=1024,
            blocking=True,
            auto_position=gtid,
            ignored_events=[HeartbeatLogEvent],
        )

        self.assertIsInstance(self.stream.fetchone(), RotateEvent)
        self.assertIsInstance(self.stream.fetchone(), FormatDescriptionEvent)
        self.assertIsInstance(self.stream.fetchone(), PreviousGtidsEvent)
        self.assertIsInstance(self.stream.fetchone(), GtidEvent)
        event = self.stream.fetchone()

        self.assertEqual(
            event.query,
            "CREATE TABLE test2 (id INT NOT NULL, data VARCHAR (50) NOT NULL, PRIMARY KEY (id))",
        )


class TestGtidRepresentation(unittest.TestCase):
    def test_gtidset_representation(self):
        set_repr = (
            "57b70f4e-20d3-11e5-a393-4a63946f7eac:1-56,"
            "4350f323-7565-4e59-8763-4b1b83a0ce0e:1-20"
        )

        myset = GtidSet(set_repr)
        self.assertEqual(str(myset), set_repr)

    def test_gtidset_representation_newline(self):
        set_repr = (
            "57b70f4e-20d3-11e5-a393-4a63946f7eac:1-56,"
            "4350f323-7565-4e59-8763-4b1b83a0ce0e:1-20"
        )
        mysql_repr = (
            "57b70f4e-20d3-11e5-a393-4a63946f7eac:1-56,\n"
            "4350f323-7565-4e59-8763-4b1b83a0ce0e:1-20"
        )

        myset = GtidSet(mysql_repr)
        self.assertEqual(str(myset), set_repr)

    def test_gtidset_representation_payload(self):
        set_repr = (
            "57b70f4e-20d3-11e5-a393-4a63946f7eac:1-56,"
            "4350f323-7565-4e59-8763-4b1b83a0ce0e:1-20"
        )

        myset = GtidSet(set_repr)
        payload = myset.encode()
        parsedset = myset.decode(io.BytesIO(payload))

        self.assertEqual(str(myset), str(parsedset))

        set_repr = (
            "57b70f4e-20d3-11e5-a393-4a63946f7eac:1,"
            "4350f323-7565-4e59-8763-4b1b83a0ce0e:1-20"
        )

        myset = GtidSet(set_repr)
        payload = myset.encode()
        parsedset = myset.decode(io.BytesIO(payload))

        self.assertEqual(str(myset), str(parsedset))


class GtidTests(unittest.TestCase):
    def test_ordering(self):
        gtid = Gtid("57b70f4e-20d3-11e5-a393-4a63946f7eac:1-56")
        other = Gtid("57b70f4e-20d3-11e5-a393-4a63946f7eac:5-10")
        assert gtid.__lt__(other)
        assert gtid.__le__(other)
        assert other.__gt__(gtid)
        assert other.__ge__(gtid)
        gtid = Gtid("57b70f4e-20d3-11e5-a393-4a63946f7eac:1-56")
        other = Gtid("deadbeef-20d3-11e5-a393-4a63946f7eac:5-10")
        assert gtid.__lt__(other)
        assert gtid.__le__(other)
        assert other.__gt__(gtid)
        assert other.__ge__(gtid)

    def test_encode_decode(self):
        gtid = Gtid("57b70f4e-20d3-11e5-a393-4a63946f7eac:1-56")
        payload = gtid.encode()
        decoded = Gtid.decode(io.BytesIO(payload))
        assert str(gtid) == str(decoded)

    def test_add_interval(self):
        gtid = Gtid("57b70f4e-20d3-11e5-a393-4a63946f7eac:5-56")
        end = Gtid("57b70f4e-20d3-11e5-a393-4a63946f7eac:57-58")
        assert (gtid + end).intervals == [(5, 59)]

        start = Gtid("57b70f4e-20d3-11e5-a393-4a63946f7eac:1-2")
        assert (gtid + start).intervals == [(1, 3), (5, 57)]

        sparse = Gtid("57b70f4e-20d3-11e5-a393-4a63946f7eac:1-4:7-10")
        within = Gtid("57b70f4e-20d3-11e5-a393-4a63946f7eac:5-6")
        assert (sparse + within).intervals == [(1, 11)]

    def test_interval_non_merging(self):
        gtid = Gtid("57b70f4e-20d3-11e5-a393-4a63946f7eac:1-56")
        other = Gtid("57b70f4e-20d3-11e5-a393-4a63946f7eac:58-59")
        gtid = gtid + other
        self.assertEqual(str(gtid), "57b70f4e-20d3-11e5-a393-4a63946f7eac:1-56:58-59")

    def test_merging(self):
        gtid = Gtid("57b70f4e-20d3-11e5-a393-4a63946f7eac:1-56")
        other = Gtid("57b70f4e-20d3-11e5-a393-4a63946f7eac:57-59")
        gtid = gtid + other
        self.assertEqual(str(gtid), "57b70f4e-20d3-11e5-a393-4a63946f7eac:1-59")

    def test_sub_interval(self):
        gtid = Gtid("57b70f4e-20d3-11e5-a393-4a63946f7eac:1-56")
        start = Gtid("57b70f4e-20d3-11e5-a393-4a63946f7eac:1-5")
        assert (gtid - start).intervals == [(6, 57)]

        end = Gtid("57b70f4e-20d3-11e5-a393-4a63946f7eac:55-56")
        assert (gtid - end).intervals == [(1, 55)]

        within = Gtid("57b70f4e-20d3-11e5-a393-4a63946f7eac:25-26")
        assert (gtid - within).intervals == [(1, 25), (27, 57)]

    def test_parsing(self):
        with self.assertRaises(ValueError):
            Gtid(
                "57b70f4e-20d3-11e5-a393-4a63946f7eac:1-5 57b70f4e-20d3-11e5-a393-4a63946f7eac:1-56"
            )
            Gtid("NNNNNNNN-20d3-11e5-a393-4a63946f7eac:1-5")
            Gtid("-20d3-11e5-a393-4a63946f7eac:1-5")
            Gtid("-20d3-11e5-a393-4a63946f7eac:1-")
            Gtid("57b70f4e-20d3-11e5-a393-4a63946f7eac:A-1")
            Gtid("57b70f4e-20d3-11e5-a393-4a63946f7eac:-1")
            Gtid("57b70f4e-20d3-11e5-a393-4a63946f7eac:1-:1")
            Gtid("57b70f4e-20d3-11e5-a393-4a63946f7eac::1")


class TestStatementConnectionSetting(base.PyMySQLReplicationTestCase):
    def setUp(self):
        super(TestStatementConnectionSetting, self).setUp()
        self.stream.close()
        self.stream = BinLogStreamReader(
            self.database,
            server_id=1024,
            only_events=(RandEvent, UserVarEvent, QueryEvent),
        )
        self.execute("SET @@binlog_format='STATEMENT'")

    def test_rand_event(self):
        self.execute(
            "CREATE TABLE test (id INT NOT NULL AUTO_INCREMENT, data INT NOT NULL, PRIMARY KEY (id))"
        )
        self.execute("INSERT INTO test (data) VALUES(RAND())")
        self.execute("COMMIT")

        self.assertEqual(self.bin_log_format(), "STATEMENT")
        self.assertIsInstance(self.stream.fetchone(), QueryEvent)
        self.assertIsInstance(self.stream.fetchone(), QueryEvent)

        expected_rand_event = self.stream.fetchone()
        self.assertIsInstance(expected_rand_event, RandEvent)
        self.assertEqual(type(expected_rand_event.seed1), int)
        self.assertEqual(type(expected_rand_event.seed2), int)

    def test_user_var_string_event(self):
        self.execute(
            "CREATE TABLE test (id INT NOT NULL AUTO_INCREMENT, data VARCHAR(50), PRIMARY KEY (id))"
        )
        self.execute("SET @test_user_var = 'foo'")
        self.execute("INSERT INTO test (data) VALUES(@test_user_var)")
        self.execute("COMMIT")

        self.assertEqual(self.bin_log_format(), "STATEMENT")
        self.assertIsInstance(self.stream.fetchone(), QueryEvent)
        self.assertIsInstance(self.stream.fetchone(), QueryEvent)

        expected_user_var_event = self.stream.fetchone()
        self.assertIsInstance(expected_user_var_event, UserVarEvent)
        self.assertIsInstance(expected_user_var_event.name_len, int)
        self.assertEqual(expected_user_var_event.name, "test_user_var")
        self.assertEqual(expected_user_var_event.value, "foo")
        self.assertEqual(expected_user_var_event.is_null, 0)
        self.assertEqual(expected_user_var_event.type, 0)
        self.assertEqual(expected_user_var_event.charset, 33)

    def test_user_var_real_event(self):
        self.execute(
            "CREATE TABLE test (id INT NOT NULL AUTO_INCREMENT, data REAL, PRIMARY KEY (id))"
        )
        self.execute("SET @test_user_var = @@timestamp")
        self.execute("INSERT INTO test (data) VALUES(@test_user_var)")
        self.execute("COMMIT")

        self.assertEqual(self.bin_log_format(), "STATEMENT")
        self.assertIsInstance(self.stream.fetchone(), QueryEvent)
        self.assertIsInstance(self.stream.fetchone(), QueryEvent)

        expected_user_var_event = self.stream.fetchone()
        self.assertIsInstance(expected_user_var_event, UserVarEvent)
        self.assertIsInstance(expected_user_var_event.name_len, int)
        self.assertEqual(expected_user_var_event.name, "test_user_var")
        self.assertIsInstance(expected_user_var_event.value, float)
        self.assertEqual(expected_user_var_event.is_null, 0)
        self.assertEqual(expected_user_var_event.type, 1)
        self.assertEqual(expected_user_var_event.charset, 33)

    def test_user_var_int_event(self):
        self.execute(
            "CREATE TABLE test (id INT NOT NULL AUTO_INCREMENT, data1 INT, data2 INT, data3 INT, PRIMARY KEY (id))"
        )
        self.execute("SET @test_user_var1 = 5")
        self.execute("SET @test_user_var2 = 0")
        self.execute("SET @test_user_var3 = -5")
        self.execute(
            "INSERT INTO test (data1, data2, data3) VALUES(@test_user_var1, @test_user_var2, @test_user_var3)"
        )
        self.execute("COMMIT")

        self.assertEqual(self.bin_log_format(), "STATEMENT")
        self.assertIsInstance(self.stream.fetchone(), QueryEvent)
        self.assertIsInstance(self.stream.fetchone(), QueryEvent)

        expected_user_var_event = self.stream.fetchone()
        self.assertIsInstance(expected_user_var_event, UserVarEvent)
        self.assertIsInstance(expected_user_var_event.name_len, int)
        self.assertEqual(expected_user_var_event.name, "test_user_var1")
        self.assertEqual(expected_user_var_event.value, 5)
        self.assertEqual(expected_user_var_event.is_null, 0)
        self.assertEqual(expected_user_var_event.type, 2)
        self.assertEqual(expected_user_var_event.charset, 33)

        expected_user_var_event = self.stream.fetchone()
        self.assertIsInstance(expected_user_var_event, UserVarEvent)
        self.assertIsInstance(expected_user_var_event.name_len, int)
        self.assertEqual(expected_user_var_event.name, "test_user_var2")
        self.assertEqual(expected_user_var_event.value, 0)
        self.assertEqual(expected_user_var_event.is_null, 0)
        self.assertEqual(expected_user_var_event.type, 2)
        self.assertEqual(expected_user_var_event.charset, 33)

        expected_user_var_event = self.stream.fetchone()
        self.assertIsInstance(expected_user_var_event, UserVarEvent)
        self.assertIsInstance(expected_user_var_event.name_len, int)
        self.assertEqual(expected_user_var_event.name, "test_user_var3")
        self.assertEqual(expected_user_var_event.value, -5)
        self.assertEqual(expected_user_var_event.is_null, 0)
        self.assertEqual(expected_user_var_event.type, 2)
        self.assertEqual(expected_user_var_event.charset, 33)

    def test_user_var_int24_event(self):
        self.execute(
            "CREATE TABLE test (id INT NOT NULL AUTO_INCREMENT, data1 MEDIUMINT, data2 MEDIUMINT, data3 MEDIUMINT UNSIGNED, PRIMARY KEY (id))"
        )
        self.execute("SET @test_user_var1 = 8388607")
        self.execute("SET @test_user_var2 = -8388607")
        self.execute("SET @test_user_var3 = 16777215")
        self.execute(
            "INSERT INTO test (data1, data2, data3) VALUES(@test_user_var1, @test_user_var2, @test_user_var3)"
        )
        self.execute("COMMIT")

        self.assertEqual(self.bin_log_format(), "STATEMENT")
        self.assertIsInstance(self.stream.fetchone(), QueryEvent)
        self.assertIsInstance(self.stream.fetchone(), QueryEvent)

        expected_user_var_event = self.stream.fetchone()
        self.assertIsInstance(expected_user_var_event, UserVarEvent)
        self.assertIsInstance(expected_user_var_event.name_len, int)
        self.assertEqual(expected_user_var_event.name, "test_user_var1")
        self.assertEqual(expected_user_var_event.value, 8388607)
        self.assertEqual(expected_user_var_event.is_null, 0)
        self.assertEqual(expected_user_var_event.type, 2)
        self.assertEqual(expected_user_var_event.charset, 33)

        expected_user_var_event = self.stream.fetchone()
        self.assertIsInstance(expected_user_var_event, UserVarEvent)
        self.assertIsInstance(expected_user_var_event.name_len, int)
        self.assertEqual(expected_user_var_event.name, "test_user_var2")
        self.assertEqual(expected_user_var_event.value, -8388607)
        self.assertEqual(expected_user_var_event.is_null, 0)
        self.assertEqual(expected_user_var_event.type, 2)
        self.assertEqual(expected_user_var_event.charset, 33)

        expected_user_var_event = self.stream.fetchone()
        self.assertIsInstance(expected_user_var_event, UserVarEvent)
        self.assertIsInstance(expected_user_var_event.name_len, int)
        self.assertEqual(expected_user_var_event.name, "test_user_var3")
        self.assertEqual(expected_user_var_event.value, 16777215)
        self.assertEqual(expected_user_var_event.is_null, 0)
        self.assertEqual(expected_user_var_event.type, 2)
        self.assertEqual(expected_user_var_event.charset, 33)

    def test_user_var_longlong_event(self):
        self.execute(
            "CREATE TABLE test (id INT NOT NULL AUTO_INCREMENT, data1 BIGINT, data2 BIGINT, data3 BIGINT UNSIGNED, PRIMARY KEY (id))"
        )
        self.execute("SET @test_user_var1 = 9223372036854775807")
        self.execute("SET @test_user_var2 = -9223372036854775808")
        self.execute("SET @test_user_var3 = 18446744073709551615")
        self.execute(
            "INSERT INTO test (data1, data2, data3) VALUES(@test_user_var1, @test_user_var2, @test_user_var3)"
        )
        self.execute("COMMIT")

        self.assertEqual(self.bin_log_format(), "STATEMENT")
        self.assertIsInstance(self.stream.fetchone(), QueryEvent)
        self.assertIsInstance(self.stream.fetchone(), QueryEvent)

        expected_user_var_event = self.stream.fetchone()
        self.assertIsInstance(expected_user_var_event, UserVarEvent)
        self.assertIsInstance(expected_user_var_event.name_len, int)
        self.assertEqual(expected_user_var_event.name, "test_user_var1")
        self.assertEqual(expected_user_var_event.value, 9223372036854775807)
        self.assertEqual(expected_user_var_event.is_null, 0)
        self.assertEqual(expected_user_var_event.type, 2)
        self.assertEqual(expected_user_var_event.charset, 33)

        expected_user_var_event = self.stream.fetchone()
        self.assertIsInstance(expected_user_var_event, UserVarEvent)
        self.assertIsInstance(expected_user_var_event.name_len, int)
        self.assertEqual(expected_user_var_event.name, "test_user_var2")
        self.assertEqual(expected_user_var_event.value, -9223372036854775808)
        self.assertEqual(expected_user_var_event.is_null, 0)
        self.assertEqual(expected_user_var_event.type, 2)
        self.assertEqual(expected_user_var_event.charset, 33)

        expected_user_var_event = self.stream.fetchone()
        self.assertIsInstance(expected_user_var_event, UserVarEvent)
        self.assertIsInstance(expected_user_var_event.name_len, int)
        self.assertEqual(expected_user_var_event.name, "test_user_var3")
        self.assertEqual(expected_user_var_event.value, 18446744073709551615)
        self.assertEqual(expected_user_var_event.is_null, 0)
        self.assertEqual(expected_user_var_event.type, 2)
        self.assertEqual(expected_user_var_event.charset, 33)

    def test_user_var_decimal_event(self):
        self.execute(
            "CREATE TABLE test (id INT NOT NULL AUTO_INCREMENT, data1 DECIMAL, data2 DECIMAL, PRIMARY KEY (id))"
        )
        self.execute("SET @test_user_var1 = 5.25")
        self.execute("SET @test_user_var2 = -5.25")
        self.execute(
            "INSERT INTO test (data1, data2) VALUES(@test_user_var1, @test_user_var2)"
        )
        self.execute("COMMIT")

        self.assertEqual(self.bin_log_format(), "STATEMENT")
        self.assertIsInstance(self.stream.fetchone(), QueryEvent)
        self.assertIsInstance(self.stream.fetchone(), QueryEvent)

        expected_user_var_event = self.stream.fetchone()
        self.assertIsInstance(expected_user_var_event, UserVarEvent)
        self.assertIsInstance(expected_user_var_event.name_len, int)
        self.assertEqual(expected_user_var_event.name, "test_user_var1")
        self.assertEqual(expected_user_var_event.value, 5.25)
        self.assertEqual(expected_user_var_event.is_null, 0)
        self.assertEqual(expected_user_var_event.type, 4)
        self.assertEqual(expected_user_var_event.charset, 33)

        expected_user_var_event = self.stream.fetchone()
        self.assertIsInstance(expected_user_var_event, UserVarEvent)
        self.assertIsInstance(expected_user_var_event.name_len, int)
        self.assertEqual(expected_user_var_event.name, "test_user_var2")
        self.assertEqual(expected_user_var_event.value, -5.25)
        self.assertEqual(expected_user_var_event.is_null, 0)
        self.assertEqual(expected_user_var_event.type, 4)
        self.assertEqual(expected_user_var_event.charset, 33)

    def tearDown(self):
        self.execute("SET @@binlog_format='ROW'")
        self.assertEqual(self.bin_log_format(), "ROW")
        super(TestStatementConnectionSetting, self).tearDown()


class TestMariadbBinlogStreamReader(base.PyMySQLReplicationMariaDbTestCase):
    def test_binlog_checkpoint_event(self):
        self.stream.close()
        self.stream = BinLogStreamReader(
            self.database, server_id=1023, blocking=False, is_mariadb=True
        )

        query = "DROP TABLE IF EXISTS test"
        self.execute(query)

        query = "CREATE TABLE test (id INT NOT NULL AUTO_INCREMENT, data VARCHAR (50) NOT NULL, PRIMARY KEY (id))"
        self.execute(query)
        self.stream.close()

        event = self.stream.fetchone()
        self.assertIsInstance(event, RotateEvent)

        event = self.stream.fetchone()
        self.assertIsInstance(event, FormatDescriptionEvent)

        event = self.stream.fetchone()
        self.assertIsInstance(event, MariadbStartEncryptionEvent)

        event = self.stream.fetchone()
        self.assertIsInstance(event, MariadbGtidListEvent)

        event = self.stream.fetchone()
        self.assertIsInstance(event, MariadbBinLogCheckPointEvent)
        self.assertEqual(event.filename, self.bin_log_basename() + ".000001")


class TestMariadbBinlogStreamReader2(base.PyMySQLReplicationMariaDbTestCase):
    def test_annotate_rows_event(self):
        query = "CREATE TABLE test (id INT NOT NULL AUTO_INCREMENT, data VARCHAR (50) NOT NULL, PRIMARY KEY (id))"
        self.execute(query)
        # Insert first event
        query = "BEGIN;"
        self.execute(query)
        insert_query = b"INSERT INTO test (id, data) VALUES(1, 'Hello')"
        self.execute(insert_query)
        query = "COMMIT;"
        self.execute(query)

        self.stream.close()
        self.stream = BinLogStreamReader(
            self.database,
            server_id=1024,
            blocking=False,
            only_events=[MariadbAnnotateRowsEvent],
            is_mariadb=True,
            annotate_rows_event=True,
        )

        event = self.stream.fetchone()
        # Check event type 160,MariadbAnnotateRowsEvent
        self.assertEqual(event.event_type, 160)
        # Check self.sql_statement
        self.assertEqual(event.sql_statement, insert_query)
        self.assertIsInstance(event, MariadbAnnotateRowsEvent)

    def test_start_encryption_event(self):
        query = "CREATE TABLE test (id INT NOT NULL AUTO_INCREMENT, data VARCHAR (50) NOT NULL, PRIMARY KEY (id))"
        self.execute(query)
        query = "INSERT INTO test (data) VALUES('Hello World')"
        self.execute(query)
        self.execute("COMMIT")

        self.assertIsInstance(self.stream.fetchone(), RotateEvent)
        self.assertIsInstance(self.stream.fetchone(), FormatDescriptionEvent)

        start_encryption_event = self.stream.fetchone()
        self.assertIsInstance(start_encryption_event, MariadbStartEncryptionEvent)

        schema = start_encryption_event.schema
        key_version = start_encryption_event.key_version
        nonce = start_encryption_event.nonce

        from pathlib import Path

        encryption_key_file_path = Path(__file__).parent.parent.parent

        try:
            with open(
                f"{encryption_key_file_path}/.mariadb/no_encryption_key.key", "r"
            ) as key_file:
                first_line = key_file.readline()
                key_version_from_key_file = int(first_line.split(";")[0])
        except Exception as e:
            self.fail("raised unexpected exception: {exception}".format(exception=e))
        finally:
            self.resetBinLog()

        # schema is always 1
        self.assertEqual(schema, 1)
        self.assertEqual(key_version, key_version_from_key_file)
        self.assertEqual(type(nonce), bytes)
        self.assertEqual(len(nonce), 12)

    def test_gtid_list_event(self):
        # set max_binlog_size to create new binlog file
        query = "SET GLOBAL max_binlog_size=4096"
        self.execute(query)
        # parse only Maradb GTID list event
        self.stream.close()
        self.stream = BinLogStreamReader(
            self.database,
            server_id=1024,
            blocking=False,
            only_events=[MariadbGtidListEvent],
            is_mariadb=True,
        )

        query = "CREATE TABLE test (id INT NOT NULL AUTO_INCREMENT, data VARCHAR (50) NOT NULL, PRIMARY KEY (id))"
        self.execute(query)
        query = "INSERT INTO test (data) VALUES('Hello World')"

        for cnt in range(0, 15):
            self.execute(query)
            self.execute("COMMIT")

        # 'mariadb gtid list event' of first binlog file
        event = self.stream.fetchone()
        self.assertEqual(event.event_type, 163)
        self.assertIsInstance(event, MariadbGtidListEvent)

        # 'mariadb gtid list event' of second binlog file
        event = self.stream.fetchone()
        self.assertEqual(event.event_type, 163)
        self.assertEqual(event.gtid_list[0].gtid, "0-1-15")


class TestRowsQueryLogEvents(base.PyMySQLReplicationTestCase):
    def setUp(self):
        super(TestRowsQueryLogEvents, self).setUp()
        self.execute("SET SESSION binlog_rows_query_log_events=1")

    def tearDown(self):
        self.execute("SET SESSION binlog_rows_query_log_events=0")
        super(TestRowsQueryLogEvents, self).tearDown()

    def test_rows_query_log_event(self):
        self.stream.close()
        self.stream = BinLogStreamReader(
            self.database,
            server_id=1024,
            only_events=[RowsQueryLogEvent],
        )
        self.execute(
            "CREATE TABLE IF NOT EXISTS test (id INT AUTO_INCREMENT PRIMARY KEY, name VARCHAR(255))"
        )
        self.execute("INSERT INTO test (name) VALUES ('Soul Lee')")
        self.execute("COMMIT")
        event = self.stream.fetchone()
        self.assertIsInstance(event, RowsQueryLogEvent)


class TestLatin1(base.PyMySQLReplicationTestCase):
    def setUp(self):
        super().setUp(charset="latin1")

    def test_query_event_latin1(self):
        """
        Ensure query events with a non-utf8 encoded query are parsed without errors.
        """
        self.stream = BinLogStreamReader(
            self.database, server_id=1024, only_events=[QueryEvent]
        )
        self.execute("CREATE TABLE test_latin1_ÖÆÛ (a INT)")
        self.execute("COMMIT")
        assert "ÖÆÛ".encode("latin-1") == b"\xd6\xc6\xdb"

        event = self.stream.fetchone()
        assert event.query.startswith("CREATE TABLE test")
        assert event.query == r"CREATE TABLE test_latin1_\xd6\xc6\xdb (a INT)"


class TestOptionalMetaData(base.PyMySQLReplicationTestCase):
    def setUp(self):
        super(TestOptionalMetaData, self).setUp()
        self.stream.close()
        self.stream = BinLogStreamReader(
            self.database,
            server_id=1024,
            only_events=(TableMapEvent,),
        )
        if not self.isMySQL8014AndMore():
            self.skipTest("Mysql version is under 8.0.14 - pass TestOptionalMetaData")
        self.execute("SET GLOBAL binlog_row_metadata='FULL';")

    def test_signedness(self):
        create_query = "CREATE TABLE test_signedness (col1 INT, col2 INT UNSIGNED);"
        insert_query = "INSERT INTO test_signedness VALUES (-10, 10);"

        self.execute(create_query)
        self.execute(insert_query)
        self.execute("COMMIT")

        event = self.stream.fetchone()
        self.assertIsInstance(event, TableMapEvent)
        self.assertEqual(event.optional_metadata.unsigned_column_list, [False, True])

    def test_default_charset(self):
        create_query = "CREATE TABLE test_default_charset (name VARCHAR(50)) CHARACTER SET utf8mb4;"
        insert_query = "INSERT INTO test_default_charset VALUES ('Hello, World!');"

        self.execute(create_query)
        self.execute(insert_query)
        self.execute("COMMIT")

        event = self.stream.fetchone()
        self.assertIsInstance(event, TableMapEvent)
        if self.isMariaDB():
            self.assertEqual(event.optional_metadata.default_charset_collation, 45)
        else:
            self.assertEqual(event.optional_metadata.default_charset_collation, 255)

    def test_column_charset(self):
        create_query = "CREATE TABLE test_column_charset (col1 VARCHAR(50), col2 VARCHAR(50) CHARACTER SET binary, col3 VARCHAR(50) CHARACTER SET latin1);"
        insert_query = (
            "INSERT INTO test_column_charset VALUES ('python', 'mysql', 'replication');"
        )

        self.execute(create_query)
        self.execute(insert_query)
        self.execute("COMMIT")

        event = self.stream.fetchone()
        self.assertIsInstance(event, TableMapEvent)
        if self.isMariaDB():
            self.assertEqual(event.optional_metadata.column_charset, [45, 63, 8])
        else:
            self.assertEqual(event.optional_metadata.column_charset, [255, 63, 8])

    def test_column_name(self):
        create_query = "CREATE TABLE test_column_name (col_int INT, col_varchar VARCHAR(30), col_bool BOOL);"
        insert_query = "INSERT INTO test_column_name VALUES (1, 'Hello', true);"

        self.execute(create_query)
        self.execute(insert_query)
        self.execute("COMMIT")

        event = self.stream.fetchone()
        self.assertIsInstance(event, TableMapEvent)
        self.assertEqual(
            event.optional_metadata.column_name_list,
            ["col_int", "col_varchar", "col_bool"],
        )

    def test_set_str_value(self):
        create_query = "CREATE TABLE test_set_str_value (skills SET('Programming', 'Writing', 'Design'));"
        insert_query = "INSERT INTO test_set_str_value VALUES ('Programming,Writing');"

        self.execute(create_query)
        self.execute(insert_query)
        self.execute("COMMIT")

        event = self.stream.fetchone()
        self.assertIsInstance(event, TableMapEvent)
        self.assertEqual(
            event.optional_metadata.set_str_value_list,
            [["Programming", "Writing", "Design"]],
        )

    def test_enum_str_value(self):
        create_query = "CREATE TABLE test_enum_str_value (pet ENUM('Dog', 'Cat'));"
        insert_query = "INSERT INTO test_enum_str_value VALUES ('Cat');"

        self.execute(create_query)
        self.execute(insert_query)
        self.execute("COMMIT")

        event = self.stream.fetchone()
        self.assertIsInstance(event, TableMapEvent)
        self.assertEqual(
            event.optional_metadata.set_enum_str_value_list, [["Dog", "Cat"]]
        )

    def test_geometry_type(self):
        create_query = "CREATE TABLE test_geometry_type (location POINT);"
        insert_query = "INSERT INTO test_geometry_type VALUES (Point(37.123, 125.987));"

        self.execute(create_query)
        self.execute(insert_query)
        self.execute("COMMIT")

        event = self.stream.fetchone()
        self.assertIsInstance(event, TableMapEvent)
        self.assertEqual(event.optional_metadata.geometry_type_list, [1])

    def test_simple_primary_key(self):
        create_query = "CREATE TABLE test_simple_primary_key (c_key1 INT, c_key2 INT, c_not_key INT, PRIMARY KEY(c_key1, c_key2));"
        insert_query = "INSERT INTO test_simple_primary_key VALUES (1, 2, 3);"

        self.execute(create_query)
        self.execute(insert_query)
        self.execute("COMMIT")

        event = self.stream.fetchone()
        self.assertIsInstance(event, TableMapEvent)
        self.assertEqual(event.optional_metadata.simple_primary_key_list, [0, 1])

    def test_primary_key_with_prefix(self):
        create_query = "CREATE TABLE test_primary_key_with_prefix (c_key1 CHAR(100), c_key2 CHAR(10), c_not_key INT, c_key3 CHAR(100), PRIMARY KEY(c_key1(5), c_key2, c_key3(10)));"
        insert_query = (
            "INSERT INTO test_primary_key_with_prefix VALUES('1', '2', 3, '4');"
        )

        self.execute(create_query)
        self.execute(insert_query)
        self.execute("COMMIT")

        event = self.stream.fetchone()
        self.assertIsInstance(event, TableMapEvent)
        self.assertEqual(
            event.optional_metadata.primary_keys_with_prefix, {0: 5, 1: 0, 3: 10}
        )

    def test_enum_and_set_default_charset(self):
        create_query = "CREATE TABLE test_enum_and_set_default_charset (pet ENUM('Dog', 'Cat'), skills SET('Programming', 'Writing', 'Design')) CHARACTER SET utf8mb4;"
        insert_query = (
            "INSERT INTO test_enum_and_set_default_charset VALUES('Dog', 'Design');"
        )

        self.execute(create_query)
        self.execute(insert_query)
        self.execute("COMMIT")

        event = self.stream.fetchone()
        self.assertIsInstance(event, TableMapEvent)
        if self.isMariaDB():
            self.assertEqual(
                event.optional_metadata.enum_and_set_collation_list, [45, 45]
            )
        else:
            self.assertEqual(
                event.optional_metadata.enum_and_set_collation_list, [255, 255]
            )

    def test_enum_and_set_column_charset(self):
        create_query = "CREATE TABLE test_enum_and_set_column_charset (pet ENUM('Dog', 'Cat') CHARACTER SET utf8mb4, number SET('00', '01', '10', '11') CHARACTER SET binary);"
        insert_query = (
            "INSERT INTO test_enum_and_set_column_charset VALUES('Cat', '10');"
        )

        self.execute(create_query)
        self.execute(insert_query)
        self.execute("COMMIT")

        event = self.stream.fetchone()
        self.assertIsInstance(event, TableMapEvent)
        if self.isMariaDB():
            self.assertEqual(
                event.optional_metadata.enum_and_set_collation_list, [45, 63]
            )
        else:
            self.assertEqual(
                event.optional_metadata.enum_and_set_collation_list, [255, 63]
            )

    def test_visibility(self):
        mysql_version = self.getMySQLVersion()
        version = float(mysql_version.rsplit(".", 1)[0])
        version_detail = int(mysql_version.rsplit(".", 1)[1])
        if not (version >= 8.0 and version_detail >= 23):
            self.skipTest("Mysql version  8.0.23 - visibility supprot")
        create_query = "CREATE TABLE test_visibility (name VARCHAR(50), secret_key VARCHAR(50) DEFAULT 'qwerty' INVISIBLE);"
        insert_query = "INSERT INTO test_visibility VALUES('Audrey');"

        self.execute(create_query)
        self.execute(insert_query)
        self.execute("COMMIT")

        event = self.stream.fetchone()
        self.assertIsInstance(event, TableMapEvent)
        if not self.isMariaDB():
            self.assertEqual(event.optional_metadata.visibility_list, [True, False])

    def test_sync_drop_table_map_event_table_schema(self):
        create_query = "CREATE TABLE test_sync (name VARCHAR(50) comment 'test_sync');"
        insert_query = "INSERT INTO test_sync VALUES('Audrey');"
        self.execute(create_query)
        self.execute(insert_query)

        self.execute("COMMIT")
        drop_query = "DROP TABLE test_sync;"
        self.execute(drop_query)
        select_query = """
                    SELECT
                        COLUMN_NAME, COLLATION_NAME, CHARACTER_SET_NAME,
                        COLUMN_COMMENT, COLUMN_TYPE, COLUMN_KEY, ORDINAL_POSITION,
                        DATA_TYPE, CHARACTER_OCTET_LENGTH
                    FROM
                        information_schema.columns
                    WHERE
                        table_name = "test_sync"
                    ORDER BY ORDINAL_POSITION
                    """
        column_schemas = self.execute(select_query).fetchall()

        event = self.stream.fetchone()
        self.assertIsInstance(event, TableMapEvent)
        self.assertEqual(event.table_obj.data["columns"][0].name, "name")
        self.assertEqual(len(column_schemas), 0)

    def test_sync_column_drop_event_table_schema(self):
        create_query = "CREATE TABLE test_sync (drop_column1 VARCHAR(50) , drop_column2 VARCHAR(50) , drop_column3 VARCHAR(50));"
        insert_query = "INSERT INTO test_sync VALUES('Audrey','Sean','Test');"
        self.execute(create_query)
        self.execute(insert_query)

        self.execute("COMMIT")
        alter_query = "ALTER TABLE test_sync DROP drop_column2;"
        self.execute(alter_query)
        select_query = """
                    SELECT
                        COLUMN_NAME, COLLATION_NAME, CHARACTER_SET_NAME,
                        COLUMN_COMMENT, COLUMN_TYPE, COLUMN_KEY, ORDINAL_POSITION,
                        DATA_TYPE, CHARACTER_OCTET_LENGTH
                    FROM
                        information_schema.columns
                    WHERE
                        table_name = "test_sync"
                    ORDER BY ORDINAL_POSITION
                    """
        column_schemas = self.execute(select_query).fetchall()

        event = self.stream.fetchone()
        self.assertIsInstance(event, TableMapEvent)
        self.assertEqual(len(column_schemas), 2)
        self.assertEqual(len(event.table_obj.data["columns"]), 3)
        self.assertEqual(column_schemas[0][0], "drop_column1")
        self.assertEqual(column_schemas[1][0], "drop_column3")
        self.assertEqual(event.table_obj.data["columns"][0].name, "drop_column1")
        self.assertEqual(event.table_obj.data["columns"][1].name, "drop_column2")
        self.assertEqual(event.table_obj.data["columns"][2].name, "drop_column3")

    def tearDown(self):
        self.execute("SET GLOBAL binlog_row_metadata='MINIMAL';")
        super(TestOptionalMetaData, self).tearDown()


if __name__ == "__main__":
    import unittest

    unittest.main()<|MERGE_RESOLUTION|>--- conflicted
+++ resolved
@@ -720,47 +720,6 @@
             self.assertEqual(event.rows[1]["values"]["id"], 2)
             self.assertEqual(event.rows[1]["values"]["data"], "World")
 
-<<<<<<< HEAD
-    # erase temporary
-    # def test_ignore_decode_errors(self):
-    #     problematic_unicode_string = (
-    #         b'[{"text":"\xed\xa0\xbd \xed\xb1\x8d Some string"}]'
-    #     )
-    #     self.stream.close()
-    #     self.execute("CREATE TABLE test (data VARCHAR(50) CHARACTER SET utf8mb4)")
-    #     self.execute_with_args(
-    #         "INSERT INTO test (data) VALUES (%s)", (problematic_unicode_string)
-    #     )
-    #     self.execute("COMMIT")
-    #
-    #     # Initialize with ignore_decode_errors=False
-    #     self.stream = BinLogStreamReader(
-    #         self.database,
-    #         server_id=1024,
-    #         only_events=(WriteRowsEvent,),
-    #         ignore_decode_errors=False,
-    #     )
-    #     event = self.stream.fetchone()
-    #     event = self.stream.fetchone()
-    #     with self.assertRaises(UnicodeError):
-    #         event = self.stream.fetchone()
-    #         if event.table_map[event.table_id].column_name_flag:
-    #             data = event.rows[0]["values"]["data"]
-    #
-    #     # Initialize with ignore_decode_errors=True
-    #     self.stream = BinLogStreamReader(
-    #         self.database,
-    #         server_id=1024,
-    #         only_events=(WriteRowsEvent,),
-    #         ignore_decode_errors=True,
-    #     )
-    #     self.stream.fetchone()
-    #     self.stream.fetchone()
-    #     event = self.stream.fetchone()
-    #     if event.table_map[event.table_id].column_name_flag:
-    #         data = event.rows[0]["values"]["data"]
-    #         self.assertEqual(data, '[{"text":"  Some string"}]')
-=======
     def test_ignore_decode_errors(self):
         if self.isMySQL80AndMore():
             self.skipTest("MYSQL 8 Version Pymysql Data Error Incorrect string value")
@@ -796,7 +755,6 @@
         if event.table_map[event.table_id].column_name_flag:
             data = event.rows[0]["values"]["data"]
             self.assertEqual(data, '[{"text":"  Some string"}]')
->>>>>>> 0c0805b7
 
     def test_drop_column(self):
         self.stream.close()
