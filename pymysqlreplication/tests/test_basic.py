# -*- coding: utf-8 -*-
import copy
import io
import os
import sys
import time

import pymysql

if sys.version_info < (2, 7):
    import unittest2 as unittest
else:
    import unittest

from pymysqlreplication.tests import base
from pymysqlreplication import BinLogStreamReader
from pymysqlreplication.gtid import GtidSet, Gtid
from pymysqlreplication.event import *
from pymysqlreplication.constants.BINLOG import *
from pymysqlreplication.row_event import *

__all__ = ["TestBasicBinLogStreamReader", "TestMultipleRowBinLogStreamReader", "TestCTLConnectionSettings", "TestGtidBinLogStreamReader", "TestMariadbBinlogStreamReader", "TestStatementConnectionSetting", "TestRowsQueryLogEvents"]


class TestBasicBinLogStreamReader(base.PyMySQLReplicationTestCase):
    def ignoredEvents(self):
        return [GtidEvent]

    def test_allowed_event_list(self):
<<<<<<< HEAD
        self.assertEqual(len(self.stream._allowed_event_list(None, None, False)), 21)
        self.assertEqual(len(self.stream._allowed_event_list(None, None, True)), 20)
        self.assertEqual(len(self.stream._allowed_event_list(None, [RotateEvent], False)), 20)
=======
        self.assertEqual(len(self.stream._allowed_event_list(None, None, False)), 22)
        self.assertEqual(len(self.stream._allowed_event_list(None, None, True)), 21)
        self.assertEqual(len(self.stream._allowed_event_list(None, [RotateEvent], False)), 21)
>>>>>>> a19a5a5b
        self.assertEqual(len(self.stream._allowed_event_list([RotateEvent], None, False)), 1)

    def test_read_query_event(self):
        query = "CREATE TABLE test (id INT NOT NULL AUTO_INCREMENT, data VARCHAR (50) NOT NULL, PRIMARY KEY (id))"
        self.execute(query)

        event = self.stream.fetchone()
        self.assertEqual(event.position, 4)
        self.assertEqual(event.next_binlog, self.bin_log_basename() + ".000001")
        self.assertIsInstance(event, RotateEvent)

        self.assertIsInstance(self.stream.fetchone(), FormatDescriptionEvent)

        event = self.stream.fetchone()
        self.assertIsInstance(event, QueryEvent)
        self.assertEqual(event.query, query)

    def test_read_query_event_with_unicode(self):
        query = u"CREATE TABLE `testÈ` (id INT NOT NULL AUTO_INCREMENT, dataÈ VARCHAR (50) NOT NULL, PRIMARY KEY (id))"
        self.execute(query)

        event = self.stream.fetchone()
        self.assertEqual(event.position, 4)
        self.assertEqual(event.next_binlog, self.bin_log_basename() + ".000001")
        self.assertIsInstance(event, RotateEvent)

        self.assertIsInstance(self.stream.fetchone(), FormatDescriptionEvent)

        event = self.stream.fetchone()
        self.assertIsInstance(event, QueryEvent)
        self.assertEqual(event.query, query)


    def test_reading_rotate_event(self):
        query = "CREATE TABLE test_2 (id INT NOT NULL AUTO_INCREMENT, data VARCHAR (50) NOT NULL, PRIMARY KEY (id))"
        self.execute(query)

        self.assertIsInstance(self.stream.fetchone(), RotateEvent)
        self.stream.close()

        query = "CREATE TABLE test_3 (id INT NOT NULL AUTO_INCREMENT, data VARCHAR (50) NOT NULL, PRIMARY KEY (id))"
        self.execute(query)

        # Rotate event
        self.assertIsInstance(self.stream.fetchone(), RotateEvent)

    """ `test_load_query_event` needs statement-based binlog
    def test_load_query_event(self):
        # prepare csv
        with open("/tmp/test_load_query.csv", "w") as fp:
            fp.write("1,aaa\n2,bbb\n3,ccc\n4,ddd\n")

        query = "CREATE TABLE test (id INT NOT NULL AUTO_INCREMENT, data VARCHAR (50) NOT NULL, PRIMARY KEY (id))"
        self.execute(query)
        query = "LOAD DATA INFILE '/tmp/test_load_query.csv' INTO TABLE test \
                FIELDS TERMINATED BY ',' \
                ENCLOSED BY '\"' \
                LINES TERMINATED BY '\r\n'"
        self.execute(query)

        self.assertIsInstance(self.stream.fetchone(), RotateEvent)
        self.assertIsInstance(self.stream.fetchone(), FormatDescriptionEvent)
        # create table
        self.assertIsInstance(self.stream.fetchone(), QueryEvent)
        # begin
        self.assertIsInstance(self.stream.fetchone(), QueryEvent)

        self.assertIsInstance(self.stream.fetchone(), BeginLoadQueryEvent)
        self.assertIsInstance(self.stream.fetchone(), ExecuteLoadQueryEvent)

        self.assertIsInstance(self.stream.fetchone(), XidEvent)
    """

    def test_connection_stream_lost_event(self):
        self.stream.close()
        self.stream = BinLogStreamReader(
            self.database, server_id=1024, blocking=True,
            ignored_events=self.ignoredEvents())

        query = "CREATE TABLE test (id INT NOT NULL AUTO_INCREMENT, data VARCHAR (50) NOT NULL, PRIMARY KEY (id))"
        self.execute(query)
        query2 = "INSERT INTO test (data) VALUES('a')"
        for i in range(0, 10000):
            self.execute(query2)
        self.execute("COMMIT")

        self.assertIsInstance(self.stream.fetchone(), RotateEvent)
        self.assertIsInstance(self.stream.fetchone(), FormatDescriptionEvent)

        event = self.stream.fetchone()

        self.assertIsInstance(event, QueryEvent)
        self.assertEqual(event.query, query)

        self.conn_control.kill(self.stream._stream_connection.thread_id())
        for i in range(0, 10000):
            event = self.stream.fetchone()
            self.assertIsNotNone(event)

    def test_filtering_only_events(self):
        self.stream.close()
        self.stream = BinLogStreamReader(
            self.database, server_id=1024, only_events=[QueryEvent])
        query = "CREATE TABLE test (id INT NOT NULL AUTO_INCREMENT, data VARCHAR (50) NOT NULL, PRIMARY KEY (id))"
        self.execute(query)

        event = self.stream.fetchone()
        self.assertIsInstance(event, QueryEvent)
        self.assertEqual(event.query, query)

    def test_filtering_ignore_events(self):
        self.stream.close()
        self.stream = BinLogStreamReader(
            self.database, server_id=1024, ignored_events=[QueryEvent])
        query = "CREATE TABLE test (id INT NOT NULL AUTO_INCREMENT, data VARCHAR (50) NOT NULL, PRIMARY KEY (id))"
        self.execute(query)

        event = self.stream.fetchone()
        self.assertIsInstance(event, RotateEvent)

    def test_filtering_table_event_with_only_tables(self):
        self.stream.close()
        self.assertEqual(self.bin_log_format(), "ROW")
        self.stream = BinLogStreamReader(
            self.database,
            server_id=1024,
            only_events=[WriteRowsEvent],
            only_tables = ["test_2"]
        )

        query = "CREATE TABLE test_2 (id INT NOT NULL AUTO_INCREMENT, data VARCHAR (50) NOT NULL, PRIMARY KEY (id))"
        self.execute(query)
        query = "CREATE TABLE test_3 (id INT NOT NULL AUTO_INCREMENT, data VARCHAR (50) NOT NULL, PRIMARY KEY (id))"
        self.execute(query)

        self.execute("INSERT INTO test_2 (data) VALUES ('alpha')")
        self.execute("INSERT INTO test_3 (data) VALUES ('alpha')")
        self.execute("INSERT INTO test_2 (data) VALUES ('beta')")
        self.execute("COMMIT")
        event = self.stream.fetchone()
        self.assertEqual(event.table, "test_2")
        event = self.stream.fetchone()
        self.assertEqual(event.table, "test_2")

    def test_filtering_table_event_with_ignored_tables(self):
        self.stream.close()
        self.assertEqual(self.bin_log_format(), "ROW")
        self.stream = BinLogStreamReader(
            self.database,
            server_id=1024,
            only_events=[WriteRowsEvent],
            ignored_tables = ["test_2"]
        )

        query = "CREATE TABLE test_2 (id INT NOT NULL AUTO_INCREMENT, data VARCHAR (50) NOT NULL, PRIMARY KEY (id))"
        self.execute(query)
        query = "CREATE TABLE test_3 (id INT NOT NULL AUTO_INCREMENT, data VARCHAR (50) NOT NULL, PRIMARY KEY (id))"
        self.execute(query)

        self.execute("INSERT INTO test_2 (data) VALUES ('alpha')")
        self.execute("INSERT INTO test_3 (data) VALUES ('alpha')")
        self.execute("INSERT INTO test_2 (data) VALUES ('beta')")
        self.execute("COMMIT")
        event = self.stream.fetchone()
        self.assertEqual(event.table, "test_3")

    def test_filtering_table_event_with_only_tables_and_ignored_tables(self):
        self.stream.close()
        self.assertEqual(self.bin_log_format(), "ROW")
        self.stream = BinLogStreamReader(
            self.database,
            server_id=1024,
            only_events=[WriteRowsEvent],
            only_tables = ["test_2"],
            ignored_tables = ["test_3"]
        )

        query = "CREATE TABLE test_2 (id INT NOT NULL AUTO_INCREMENT, data VARCHAR (50) NOT NULL, PRIMARY KEY (id))"
        self.execute(query)
        query = "CREATE TABLE test_3 (id INT NOT NULL AUTO_INCREMENT, data VARCHAR (50) NOT NULL, PRIMARY KEY (id))"
        self.execute(query)

        self.execute("INSERT INTO test_2 (data) VALUES ('alpha')")
        self.execute("INSERT INTO test_3 (data) VALUES ('alpha')")
        self.execute("INSERT INTO test_2 (data) VALUES ('beta')")
        self.execute("COMMIT")
        event = self.stream.fetchone()
        self.assertEqual(event.table, "test_2")

    def test_write_row_event(self):
        query = "CREATE TABLE test (id INT NOT NULL AUTO_INCREMENT, data VARCHAR (50) NOT NULL, PRIMARY KEY (id))"
        self.execute(query)
        query = "INSERT INTO test (data) VALUES('Hello World')"
        self.execute(query)
        self.execute("COMMIT")

        self.assertIsInstance(self.stream.fetchone(), RotateEvent)
        self.assertIsInstance(self.stream.fetchone(), FormatDescriptionEvent)
        #QueryEvent for the Create Table
        self.assertIsInstance(self.stream.fetchone(), QueryEvent)
        #QueryEvent for the BEGIN
        self.assertIsInstance(self.stream.fetchone(), QueryEvent)

        self.assertIsInstance(self.stream.fetchone(), TableMapEvent)

        event = self.stream.fetchone()
        if self.isMySQL56AndMore():
            self.assertEqual(event.event_type, WRITE_ROWS_EVENT_V2)
        else:
            self.assertEqual(event.event_type, WRITE_ROWS_EVENT_V1)
        self.assertIsInstance(event, WriteRowsEvent)
        self.assertEqual(event.rows[0]["values"]["id"], 1)
        self.assertEqual(event.rows[0]["values"]["data"], "Hello World")
        self.assertEqual(event.schema, "pymysqlreplication_test")
        self.assertEqual(event.table, "test")
        self.assertEqual(event.columns[1].name, 'data')

    def test_delete_row_event(self):
        query = "CREATE TABLE test (id INT NOT NULL AUTO_INCREMENT, data VARCHAR (50) NOT NULL, PRIMARY KEY (id))"
        self.execute(query)
        query = "INSERT INTO test (data) VALUES('Hello World')"
        self.execute(query)

        self.resetBinLog()

        query = "DELETE FROM test WHERE id = 1"
        self.execute(query)
        self.execute("COMMIT")

        self.assertIsInstance(self.stream.fetchone(), RotateEvent)
        self.assertIsInstance(self.stream.fetchone(), FormatDescriptionEvent)

        #QueryEvent for the BEGIN
        self.assertIsInstance(self.stream.fetchone(), QueryEvent)

        self.assertIsInstance(self.stream.fetchone(), TableMapEvent)

        event = self.stream.fetchone()
        if self.isMySQL56AndMore():
            self.assertEqual(event.event_type, DELETE_ROWS_EVENT_V2)
        else:
            self.assertEqual(event.event_type, DELETE_ROWS_EVENT_V1)
        self.assertIsInstance(event, DeleteRowsEvent)
        self.assertEqual(event.rows[0]["values"]["id"], 1)
        self.assertEqual(event.rows[0]["values"]["data"], "Hello World")

    def test_update_row_event(self):
        query = "CREATE TABLE test (id INT NOT NULL AUTO_INCREMENT, data VARCHAR (50) NOT NULL, PRIMARY KEY (id))"
        self.execute(query)
        query = "INSERT INTO test (data) VALUES('Hello')"
        self.execute(query)

        self.resetBinLog()

        query = "UPDATE test SET data = 'World' WHERE id = 1"
        self.execute(query)
        self.execute("COMMIT")

        self.assertIsInstance(self.stream.fetchone(), RotateEvent)
        self.assertIsInstance(self.stream.fetchone(), FormatDescriptionEvent)

        #QueryEvent for the BEGIN
        self.assertIsInstance(self.stream.fetchone(), QueryEvent)

        self.assertIsInstance(self.stream.fetchone(), TableMapEvent)

        event = self.stream.fetchone()
        if self.isMySQL56AndMore():
            self.assertEqual(event.event_type, UPDATE_ROWS_EVENT_V2)
        else:
            self.assertEqual(event.event_type, UPDATE_ROWS_EVENT_V1)
        self.assertIsInstance(event, UpdateRowsEvent)
        self.assertEqual(event.rows[0]["before_values"]["id"], 1)
        self.assertEqual(event.rows[0]["before_values"]["data"], "Hello")
        self.assertEqual(event.rows[0]["after_values"]["id"], 1)
        self.assertEqual(event.rows[0]["after_values"]["data"], "World")

    def test_minimal_image_write_row_event(self):
        query = "CREATE TABLE test (id INT NOT NULL AUTO_INCREMENT, data VARCHAR (50) NOT NULL, PRIMARY KEY (id))"
        self.execute(query)
        query = "SET SESSION binlog_row_image = 'minimal'"
        self.execute(query)
        query = "INSERT INTO test (data) VALUES('Hello World')"
        self.execute(query)
        self.execute("COMMIT")

        self.assertIsInstance(self.stream.fetchone(), RotateEvent)
        self.assertIsInstance(self.stream.fetchone(), FormatDescriptionEvent)
        #QueryEvent for the Create Table
        self.assertIsInstance(self.stream.fetchone(), QueryEvent)
        #QueryEvent for the BEGIN
        self.assertIsInstance(self.stream.fetchone(), QueryEvent)

        self.assertIsInstance(self.stream.fetchone(), TableMapEvent)

        event = self.stream.fetchone()
        if self.isMySQL56AndMore():
            self.assertEqual(event.event_type, WRITE_ROWS_EVENT_V2)
        else:
            self.assertEqual(event.event_type, WRITE_ROWS_EVENT_V1)
        self.assertIsInstance(event, WriteRowsEvent)
        self.assertEqual(event.rows[0]["values"]["id"], 1)
        self.assertEqual(event.rows[0]["values"]["data"], "Hello World")
        self.assertEqual(event.schema, "pymysqlreplication_test")
        self.assertEqual(event.table, "test")
        self.assertEqual(event.columns[1].name, 'data')

    def test_minimal_image_delete_row_event(self):
        query = "CREATE TABLE test (id INT NOT NULL AUTO_INCREMENT, data VARCHAR (50) NOT NULL, PRIMARY KEY (id))"
        self.execute(query)
        query = "INSERT INTO test (data) VALUES('Hello World')"
        self.execute(query)
        query = "SET SESSION binlog_row_image = 'minimal'"
        self.execute(query)
        self.resetBinLog()

        query = "DELETE FROM test WHERE id = 1"
        self.execute(query)
        self.execute("COMMIT")

        self.assertIsInstance(self.stream.fetchone(), RotateEvent)
        self.assertIsInstance(self.stream.fetchone(), FormatDescriptionEvent)

        #QueryEvent for the BEGIN
        self.assertIsInstance(self.stream.fetchone(), QueryEvent)

        self.assertIsInstance(self.stream.fetchone(), TableMapEvent)

        event = self.stream.fetchone()
        if self.isMySQL56AndMore():
            self.assertEqual(event.event_type, DELETE_ROWS_EVENT_V2)
        else:
            self.assertEqual(event.event_type, DELETE_ROWS_EVENT_V1)
        self.assertIsInstance(event, DeleteRowsEvent)
        self.assertEqual(event.rows[0]["values"]["id"], 1)
        self.assertEqual(event.rows[0]["values"]["data"], None)

    def test_minimal_image_update_row_event(self):
        query = "CREATE TABLE test (id INT NOT NULL AUTO_INCREMENT, data VARCHAR (50) NOT NULL, PRIMARY KEY (id))"
        self.execute(query)
        query = "INSERT INTO test (data) VALUES('Hello')"
        self.execute(query)
        query = "SET SESSION binlog_row_image = 'minimal'"
        self.execute(query)
        self.resetBinLog()

        query = "UPDATE test SET data = 'World' WHERE id = 1"
        self.execute(query)
        self.execute("COMMIT")

        self.assertIsInstance(self.stream.fetchone(), RotateEvent)
        self.assertIsInstance(self.stream.fetchone(), FormatDescriptionEvent)

        #QueryEvent for the BEGIN
        self.assertIsInstance(self.stream.fetchone(), QueryEvent)

        self.assertIsInstance(self.stream.fetchone(), TableMapEvent)

        event = self.stream.fetchone()
        if self.isMySQL56AndMore():
            self.assertEqual(event.event_type, UPDATE_ROWS_EVENT_V2)
        else:
            self.assertEqual(event.event_type, UPDATE_ROWS_EVENT_V1)
        self.assertIsInstance(event, UpdateRowsEvent)
        self.assertEqual(event.rows[0]["before_values"]["id"], 1)
        self.assertEqual(event.rows[0]["before_values"]["data"], None)
        self.assertEqual(event.rows[0]["after_values"]["id"], None)
        self.assertEqual(event.rows[0]["after_values"]["data"], "World")

    def test_log_pos(self):
        query = "CREATE TABLE test (id INT NOT NULL AUTO_INCREMENT, data VARCHAR (50) NOT NULL, PRIMARY KEY (id))"
        self.execute(query)
        query = "INSERT INTO test (data) VALUES('Hello')"
        self.execute(query)
        self.execute("COMMIT")

        for i in range(6):
            self.stream.fetchone()
        # record position after insert
        log_file, log_pos = self.stream.log_file, self.stream.log_pos

        query = "UPDATE test SET data = 'World' WHERE id = 1"
        self.execute(query)
        self.execute("COMMIT")

        # resume stream from previous position
        if self.stream is not None:
            self.stream.close()
        self.stream = BinLogStreamReader(
            self.database,
            server_id=1024,
            resume_stream=True,
            log_file=log_file,
            log_pos=log_pos,
            ignored_events=self.ignoredEvents()
        )

        self.assertIsInstance(self.stream.fetchone(), RotateEvent)
        self.assertIsInstance(self.stream.fetchone(), FormatDescriptionEvent)
        self.assertIsInstance(self.stream.fetchone(), XidEvent)
        # QueryEvent for the BEGIN
        self.assertIsInstance(self.stream.fetchone(), QueryEvent)
        self.assertIsInstance(self.stream.fetchone(), TableMapEvent)
        self.assertIsInstance(self.stream.fetchone(), UpdateRowsEvent)
        self.assertIsInstance(self.stream.fetchone(), XidEvent)


    def test_log_pos_handles_disconnects(self):
        self.stream.close()
        self.stream = BinLogStreamReader(
            self.database,
            server_id=1024,
            resume_stream=False,
            only_events = [FormatDescriptionEvent, QueryEvent, TableMapEvent, WriteRowsEvent, XidEvent]
        )

        query = "CREATE TABLE test (id INT  PRIMARY KEY AUTO_INCREMENT, data VARCHAR (50) NOT NULL)"
        self.execute(query)
        query = "INSERT INTO test (data) VALUES('Hello')"
        self.execute(query)
        self.execute("COMMIT")

        self.assertIsInstance(self.stream.fetchone(), FormatDescriptionEvent)
        self.assertGreater(self.stream.log_pos, 0)
        self.assertIsInstance(self.stream.fetchone(), QueryEvent)

        self.assertIsInstance(self.stream.fetchone(), QueryEvent)
        self.assertIsInstance(self.stream.fetchone(), TableMapEvent)
        self.assertIsInstance(self.stream.fetchone(), WriteRowsEvent)

        self.assertIsInstance(self.stream.fetchone(), XidEvent)

        self.assertGreater(self.stream.log_pos, 0)

    def test_skip_to_timestamp(self):
        self.stream.close()
        query = "CREATE TABLE test_1 (id INT NOT NULL AUTO_INCREMENT, data VARCHAR (50) NOT NULL, PRIMARY KEY (id))"
        self.execute(query)
        time.sleep(1)
        query = "SELECT UNIX_TIMESTAMP();"
        timestamp = self.execute(query).fetchone()[0]
        query2 = "CREATE TABLE test_2 (id INT NOT NULL AUTO_INCREMENT, data VARCHAR (50) NOT NULL, PRIMARY KEY (id))"
        self.execute(query2)

        self.stream = BinLogStreamReader(
            self.database,
            server_id=1024,
            skip_to_timestamp=timestamp,
            ignored_events=self.ignoredEvents(),
            )
        event = self.stream.fetchone()
        self.assertIsInstance(event, QueryEvent)
        self.assertEqual(event.query, query2)

    def test_end_log_pos(self):
        """Test end_log_pos parameter for BinLogStreamReader

        MUST BE TESTED IN DEFAULT SYSTEM VARIABLES SETTING

        Raises:
            AssertionError: if null_bitmask isn't set as specified in 'bit_mask' variable
        """

        self.execute('CREATE TABLE test (id INT NOT NULL AUTO_INCREMENT, PRIMARY KEY(id))')
        self.execute('INSERT INTO test values (NULL)')
        self.execute('INSERT INTO test values (NULL)')
        self.execute('INSERT INTO test values (NULL)')
        self.execute('INSERT INTO test values (NULL)')
        self.execute('INSERT INTO test values (NULL)')
        self.execute('COMMIT')
        #import os
        #os._exit(1)

        binlog = self.execute("SHOW BINARY LOGS").fetchone()[0]

        self.stream.close()
        self.stream = BinLogStreamReader(
            self.database,
            server_id=1024,
            log_pos=0,
            log_file=binlog,
            end_log_pos=888)

        last_log_pos = 0
        last_event_type = 0
        for event in self.stream:
            last_log_pos = self.stream.log_pos
            last_event_type = event.event_type

        self.assertEqual(last_log_pos, 888)
        self.assertEqual(last_event_type, TABLE_MAP_EVENT)


class TestMultipleRowBinLogStreamReader(base.PyMySQLReplicationTestCase):
    def ignoredEvents(self):
        return [GtidEvent]

    def test_insert_multiple_row_event(self):
        query = "CREATE TABLE test (id INT NOT NULL AUTO_INCREMENT, data VARCHAR (50) NOT NULL, PRIMARY KEY (id))"
        self.execute(query)

        self.resetBinLog()

        query = "INSERT INTO test (data) VALUES('Hello'),('World')"
        self.execute(query)
        self.execute("COMMIT")

        self.assertIsInstance(self.stream.fetchone(), RotateEvent)
        self.assertIsInstance(self.stream.fetchone(), FormatDescriptionEvent)
        #QueryEvent for the BEGIN
        self.assertIsInstance(self.stream.fetchone(), QueryEvent)

        self.assertIsInstance(self.stream.fetchone(), TableMapEvent)

        event = self.stream.fetchone()
        if self.isMySQL56AndMore():
            self.assertEqual(event.event_type, WRITE_ROWS_EVENT_V2)
        else:
            self.assertEqual(event.event_type, WRITE_ROWS_EVENT_V1)
        self.assertIsInstance(event, WriteRowsEvent)
        self.assertEqual(len(event.rows), 2)
        self.assertEqual(event.rows[0]["values"]["id"], 1)
        self.assertEqual(event.rows[0]["values"]["data"], "Hello")

        self.assertEqual(event.rows[1]["values"]["id"], 2)
        self.assertEqual(event.rows[1]["values"]["data"], "World")

    def test_update_multiple_row_event(self):
        query = "CREATE TABLE test (id INT NOT NULL AUTO_INCREMENT, data VARCHAR (50) NOT NULL, PRIMARY KEY (id))"
        self.execute(query)
        query = "INSERT INTO test (data) VALUES('Hello')"
        self.execute(query)
        query = "INSERT INTO test (data) VALUES('World')"
        self.execute(query)

        self.resetBinLog()

        query = "UPDATE test SET data = 'Toto'"
        self.execute(query)
        self.execute("COMMIT")

        self.assertIsInstance(self.stream.fetchone(), RotateEvent)
        self.assertIsInstance(self.stream.fetchone(), FormatDescriptionEvent)
        #QueryEvent for the BEGIN
        self.assertIsInstance(self.stream.fetchone(), QueryEvent)

        self.assertIsInstance(self.stream.fetchone(), TableMapEvent)

        event = self.stream.fetchone()
        if self.isMySQL56AndMore():
            self.assertEqual(event.event_type, UPDATE_ROWS_EVENT_V2)
        else:
            self.assertEqual(event.event_type, UPDATE_ROWS_EVENT_V1)
        self.assertIsInstance(event, UpdateRowsEvent)
        self.assertEqual(len(event.rows), 2)
        self.assertEqual(event.rows[0]["before_values"]["id"], 1)
        self.assertEqual(event.rows[0]["before_values"]["data"], "Hello")
        self.assertEqual(event.rows[0]["after_values"]["id"], 1)
        self.assertEqual(event.rows[0]["after_values"]["data"], "Toto")

        self.assertEqual(event.rows[1]["before_values"]["id"], 2)
        self.assertEqual(event.rows[1]["before_values"]["data"], "World")
        self.assertEqual(event.rows[1]["after_values"]["id"], 2)
        self.assertEqual(event.rows[1]["after_values"]["data"], "Toto")

    def test_delete_multiple_row_event(self):
        query = "CREATE TABLE test (id INT NOT NULL AUTO_INCREMENT, data VARCHAR (50) NOT NULL, PRIMARY KEY (id))"
        self.execute(query)
        query = "INSERT INTO test (data) VALUES('Hello')"
        self.execute(query)
        query = "INSERT INTO test (data) VALUES('World')"
        self.execute(query)

        self.resetBinLog()

        query = "DELETE FROM test"
        self.execute(query)
        self.execute("COMMIT")

        self.assertIsInstance(self.stream.fetchone(), RotateEvent)
        self.assertIsInstance(self.stream.fetchone(), FormatDescriptionEvent)

        #QueryEvent for the BEGIN
        self.assertIsInstance(self.stream.fetchone(), QueryEvent)

        self.assertIsInstance(self.stream.fetchone(), TableMapEvent)

        event = self.stream.fetchone()
        if self.isMySQL56AndMore():
            self.assertEqual(event.event_type, DELETE_ROWS_EVENT_V2)
        else:
            self.assertEqual(event.event_type, DELETE_ROWS_EVENT_V1)
        self.assertIsInstance(event, DeleteRowsEvent)
        self.assertEqual(len(event.rows), 2)
        self.assertEqual(event.rows[0]["values"]["id"], 1)
        self.assertEqual(event.rows[0]["values"]["data"], "Hello")

        self.assertEqual(event.rows[1]["values"]["id"], 2)
        self.assertEqual(event.rows[1]["values"]["data"], "World")

    def test_drop_table(self):
        self.execute("CREATE TABLE test (id INTEGER(11))")
        self.execute("INSERT INTO test VALUES (1)")
        self.execute("DROP TABLE test")
        self.execute("COMMIT")

        #RotateEvent
        self.stream.fetchone()
        #FormatDescription
        self.stream.fetchone()
        #QueryEvent for the Create Table
        self.stream.fetchone()

        #QueryEvent for the BEGIN
        self.stream.fetchone()

        event = self.stream.fetchone()
        self.assertIsInstance(event, TableMapEvent)

        event = self.stream.fetchone()
        if self.isMySQL56AndMore():
            self.assertEqual(event.event_type, WRITE_ROWS_EVENT_V2)
        else:
            self.assertEqual(event.event_type, WRITE_ROWS_EVENT_V1)
        self.assertIsInstance(event, WriteRowsEvent)

        self.assertEqual([], event.rows)

    def test_drop_table_tablemetadata_unavailable(self):
        self.stream.close()
        self.execute("CREATE TABLE test (id INTEGER(11))")
        self.execute("INSERT INTO test VALUES (1)")
        self.execute("DROP TABLE test")
        self.execute("COMMIT")

        self.stream = BinLogStreamReader(
            self.database,
            server_id=1024,
            only_events=(WriteRowsEvent,),
            fail_on_table_metadata_unavailable=True
        )
        had_error = False
        try:
            event = self.stream.fetchone()
        except TableMetadataUnavailableError as e:
            had_error = True
            assert "test" in e.args[0]
        finally:
            self.resetBinLog()
            assert had_error

    def test_ignore_decode_errors(self):
        problematic_unicode_string = b'[{"text":"\xed\xa0\xbd \xed\xb1\x8d Some string"}]'
        self.stream.close()
        self.execute("CREATE TABLE test (data VARCHAR(50) CHARACTER SET utf8mb4)")
        self.execute_with_args("INSERT INTO test (data) VALUES (%s)", (problematic_unicode_string))
        self.execute("COMMIT")

        # Initialize with ignore_decode_errors=False
        self.stream = BinLogStreamReader(
            self.database,
            server_id=1024,
            only_events=(WriteRowsEvent,),
            ignore_decode_errors=False
        )
        event = self.stream.fetchone()
        event = self.stream.fetchone()
        with self.assertRaises(UnicodeError) as exception:
            event = self.stream.fetchone()
            data = event.rows[0]["values"]["data"]

        # Initialize with ignore_decode_errors=True
        self.stream = BinLogStreamReader(
            self.database,
            server_id=1024,
            only_events=(WriteRowsEvent,),
            ignore_decode_errors=True
        )
        self.stream.fetchone()
        self.stream.fetchone()
        event = self.stream.fetchone()
        data = event.rows[0]["values"]["data"]
        self.assertEqual(data, '[{"text":"  Some string"}]')

    def test_drop_column(self):
        self.stream.close()
        self.execute("CREATE TABLE test_drop_column (id INTEGER(11), data VARCHAR(50))")
        self.execute("INSERT INTO test_drop_column VALUES (1, 'A value')")
        self.execute("COMMIT")
        self.execute("ALTER TABLE test_drop_column DROP COLUMN data")
        self.execute("INSERT INTO test_drop_column VALUES (2)")
        self.execute("COMMIT")

        self.stream = BinLogStreamReader(
            self.database,
            server_id=1024,
            only_events=(WriteRowsEvent,)
            )
        try:
            self.stream.fetchone()  # insert with two values
            self.stream.fetchone()  # insert with one value
        except Exception as e:
            self.fail("raised unexpected exception: {exception}".format(exception=e))
        finally:
            self.resetBinLog()

    @unittest.expectedFailure
    def test_alter_column(self):
        self.stream.close()
        self.execute("CREATE TABLE test_alter_column (id INTEGER(11), data VARCHAR(50))")
        self.execute("INSERT INTO test_alter_column VALUES (1, 'A value')")
        self.execute("COMMIT")
        # this is a problem only when column is added in position other than at the end
        self.execute("ALTER TABLE test_alter_column ADD COLUMN another_data VARCHAR(50) AFTER id")
        self.execute("INSERT INTO test_alter_column VALUES (2, 'Another value', 'A value')")
        self.execute("COMMIT")

        self.stream = BinLogStreamReader(
            self.database,
            server_id=1024,
            only_events=(WriteRowsEvent,),
            )
        event = self.stream.fetchone()  # insert with two values
        # both of these asserts fail because of issue underlying proble described in issue #118
        # because it got table schema info after the alter table, it wrongly assumes the second
        # column of the first insert is 'another_data'
        # ER: {'id': 1, 'data': 'A value'}
        # AR: {'id': 1, 'another_data': 'A value'}
        self.assertIn("data", event.rows[0]["values"])
        self.assertNot("another_data", event.rows[0]["values"])
        self.assertEqual(event.rows[0]["values"]["data"], 'A value')
        self.stream.fetchone()  # insert with three values


class TestCTLConnectionSettings(base.PyMySQLReplicationTestCase):

    def setUp(self):
        super().setUp()
        self.stream.close()
        ctl_db = copy.copy(self.database)
        ctl_db["db"] = None
        ctl_db["port"] = int(os.environ.get("MYSQL_5_7_CTL_PORT") or 3307)
        ctl_db["host"] = os.environ.get("MYSQL_5_7_CTL") or "localhost"
        self.ctl_conn_control = pymysql.connect(**ctl_db)
        self.ctl_conn_control.cursor().execute("DROP DATABASE IF EXISTS pymysqlreplication_test")
        self.ctl_conn_control.cursor().execute("CREATE DATABASE pymysqlreplication_test")
        self.ctl_conn_control.close()
        ctl_db["db"] = "pymysqlreplication_test"
        self.ctl_conn_control = pymysql.connect(**ctl_db)
        self.stream = BinLogStreamReader(
            self.database,
            ctl_connection_settings=ctl_db,
            server_id=1024,
            only_events=(WriteRowsEvent,),
            fail_on_table_metadata_unavailable=True
        )

    def tearDown(self):
        super().tearDown()
        self.ctl_conn_control.close()

    def test_separate_ctl_settings_table_metadata_unavailable(self):
        self.execute("CREATE TABLE test (id INTEGER(11))")
        self.execute("INSERT INTO test VALUES (1)")
        self.execute("COMMIT")

        had_error = False
        try:
            event = self.stream.fetchone()
        except TableMetadataUnavailableError as e:
            had_error = True
            assert "test" in e.args[0]
        finally:
            self.resetBinLog()
            assert had_error

    def test_separate_ctl_settings_no_error(self):
        self.execute("CREATE TABLE test (id INTEGER(11))")
        self.execute("INSERT INTO test VALUES (1)")
        self.execute("DROP TABLE test")
        self.execute("COMMIT")
        self.ctl_conn_control.cursor().execute("CREATE TABLE test (id INTEGER(11))")
        self.ctl_conn_control.cursor().execute("INSERT INTO test VALUES (1)")
        self.ctl_conn_control.cursor().execute("COMMIT")
        try:
            self.stream.fetchone()
        except Exception as e:
            self.fail("raised unexpected exception: {exception}".format(exception=e))
        finally:
            self.resetBinLog()


class TestGtidBinLogStreamReader(base.PyMySQLReplicationTestCase):
    def setUp(self):
        super().setUp()
        if not self.supportsGTID:
            raise unittest.SkipTest("database does not support GTID, skipping GTID tests")

    def test_read_query_event(self):
        query = "CREATE TABLE test (id INT NOT NULL, data VARCHAR (50) NOT NULL, PRIMARY KEY (id))"
        self.execute(query)
        query = "SELECT @@global.gtid_executed;"
        gtid = self.execute(query).fetchone()[0]

        self.stream.close()
        self.stream = BinLogStreamReader(
            self.database, server_id=1024, blocking=True, auto_position=gtid,
            ignored_events=[HeartbeatLogEvent])

        self.assertIsInstance(self.stream.fetchone(), RotateEvent)
        self.assertIsInstance(self.stream.fetchone(), FormatDescriptionEvent)

        # Insert first event
        query = "BEGIN;"
        self.execute(query)
        query = "INSERT INTO test (id, data) VALUES(1, 'Hello');"
        self.execute(query)
        query = "COMMIT;"
        self.execute(query)

        firstevent = self.stream.fetchone()
        self.assertIsInstance(firstevent, GtidEvent)

        self.assertIsInstance(self.stream.fetchone(), QueryEvent)
        self.assertIsInstance(self.stream.fetchone(), TableMapEvent)
        self.assertIsInstance(self.stream.fetchone(), WriteRowsEvent)
        self.assertIsInstance(self.stream.fetchone(), XidEvent)

        # Insert second event
        query = "BEGIN;"
        self.execute(query)
        query = "INSERT INTO test (id, data) VALUES(2, 'Hello');"
        self.execute(query)
        query = "COMMIT;"
        self.execute(query)

        secondevent = self.stream.fetchone()
        self.assertIsInstance(secondevent, GtidEvent)

        self.assertIsInstance(self.stream.fetchone(), QueryEvent)
        self.assertIsInstance(self.stream.fetchone(), TableMapEvent)
        self.assertIsInstance(self.stream.fetchone(), WriteRowsEvent)
        self.assertIsInstance(self.stream.fetchone(), XidEvent)

        self.assertEqual(secondevent.gno, firstevent.gno + 1)

    def test_position_gtid(self):
        query = "CREATE TABLE test (id INT NOT NULL, data VARCHAR (50) NOT NULL, PRIMARY KEY (id))"
        self.execute(query)
        query = "BEGIN;"
        self.execute(query)
        query = "INSERT INTO test (id, data) VALUES(1, 'Hello');"
        self.execute(query)
        query = "COMMIT;"
        self.execute(query)

        query = "SELECT @@global.gtid_executed;"
        gtid = self.execute(query).fetchone()[0]

        query = "CREATE TABLE test2 (id INT NOT NULL, data VARCHAR (50) NOT NULL, PRIMARY KEY (id))"
        self.execute(query)

        self.stream.close()
        self.stream = BinLogStreamReader(
            self.database, server_id=1024, blocking=True, auto_position=gtid,
            ignored_events=[HeartbeatLogEvent])

        self.assertIsInstance(self.stream.fetchone(), RotateEvent)
        self.assertIsInstance(self.stream.fetchone(), FormatDescriptionEvent)
        self.assertIsInstance(self.stream.fetchone(), GtidEvent)
        event = self.stream.fetchone()

        self.assertEqual(event.query, 'CREATE TABLE test2 (id INT NOT NULL, data VARCHAR (50) NOT NULL, PRIMARY KEY (id))');


class TestGtidRepresentation(unittest.TestCase):
    def test_gtidset_representation(self):
        set_repr = '57b70f4e-20d3-11e5-a393-4a63946f7eac:1-56,' \
                   '4350f323-7565-4e59-8763-4b1b83a0ce0e:1-20'

        myset = GtidSet(set_repr)
        self.assertEqual(str(myset), set_repr)

    def test_gtidset_representation_newline(self):
        set_repr = '57b70f4e-20d3-11e5-a393-4a63946f7eac:1-56,' \
                   '4350f323-7565-4e59-8763-4b1b83a0ce0e:1-20'
        mysql_repr = '57b70f4e-20d3-11e5-a393-4a63946f7eac:1-56,\n' \
                   '4350f323-7565-4e59-8763-4b1b83a0ce0e:1-20'

        myset = GtidSet(mysql_repr)
        self.assertEqual(str(myset), set_repr)

    def test_gtidset_representation_payload(self):
        set_repr = '57b70f4e-20d3-11e5-a393-4a63946f7eac:1-56,' \
                   '4350f323-7565-4e59-8763-4b1b83a0ce0e:1-20'

        myset = GtidSet(set_repr)
        payload = myset.encode()
        parsedset = myset.decode(io.BytesIO(payload))

        self.assertEqual(str(myset), str(parsedset))

        set_repr = '57b70f4e-20d3-11e5-a393-4a63946f7eac:1,' \
                   '4350f323-7565-4e59-8763-4b1b83a0ce0e:1-20'

        myset = GtidSet(set_repr)
        payload = myset.encode()
        parsedset = myset.decode(io.BytesIO(payload))

        self.assertEqual(str(myset), str(parsedset))


class GtidTests(unittest.TestCase):
    def test_ordering(self):
        gtid = Gtid("57b70f4e-20d3-11e5-a393-4a63946f7eac:1-56")
        other = Gtid("57b70f4e-20d3-11e5-a393-4a63946f7eac:5-10")
        assert gtid.__lt__(other)
        assert gtid.__le__(other)
        assert other.__gt__(gtid)
        assert other.__ge__(gtid)
        gtid = Gtid("57b70f4e-20d3-11e5-a393-4a63946f7eac:1-56")
        other = Gtid("deadbeef-20d3-11e5-a393-4a63946f7eac:5-10")
        assert gtid.__lt__(other)
        assert gtid.__le__(other)
        assert other.__gt__(gtid)
        assert other.__ge__(gtid)

    def test_encode_decode(self):
        gtid = Gtid("57b70f4e-20d3-11e5-a393-4a63946f7eac:1-56")
        payload = gtid.encode()
        decoded = Gtid.decode(io.BytesIO(payload))
        assert str(gtid) == str(decoded)

    def test_add_interval(self):
        gtid = Gtid("57b70f4e-20d3-11e5-a393-4a63946f7eac:5-56")
        end = Gtid("57b70f4e-20d3-11e5-a393-4a63946f7eac:57-58")
        assert (gtid + end).intervals == [(5, 59)]

        start = Gtid("57b70f4e-20d3-11e5-a393-4a63946f7eac:1-2")
        assert (gtid + start).intervals == [(1, 3), (5, 57)]

        sparse = Gtid("57b70f4e-20d3-11e5-a393-4a63946f7eac:1-4:7-10")
        within = Gtid("57b70f4e-20d3-11e5-a393-4a63946f7eac:5-6")
        assert (sparse + within).intervals == [(1, 11)]

    def test_interval_non_merging(self):
        gtid = Gtid("57b70f4e-20d3-11e5-a393-4a63946f7eac:1-56")
        other = Gtid("57b70f4e-20d3-11e5-a393-4a63946f7eac:58-59")
        gtid = gtid + other
        self.assertEqual(str(gtid), "57b70f4e-20d3-11e5-a393-4a63946f7eac:1-56:58-59")

    def test_merging(self):
        gtid = Gtid("57b70f4e-20d3-11e5-a393-4a63946f7eac:1-56")
        other = Gtid("57b70f4e-20d3-11e5-a393-4a63946f7eac:57-59")
        gtid = gtid + other
        self.assertEqual(str(gtid), "57b70f4e-20d3-11e5-a393-4a63946f7eac:1-59")

    def test_sub_interval(self):
        gtid = Gtid("57b70f4e-20d3-11e5-a393-4a63946f7eac:1-56")
        start = Gtid("57b70f4e-20d3-11e5-a393-4a63946f7eac:1-5")
        assert (gtid - start).intervals == [(6, 57)]

        end = Gtid("57b70f4e-20d3-11e5-a393-4a63946f7eac:55-56")
        assert (gtid - end).intervals == [(1, 55)]

        within = Gtid("57b70f4e-20d3-11e5-a393-4a63946f7eac:25-26")
        assert (gtid - within).intervals == [(1, 25), (27, 57)]

    def test_parsing(self):
        with self.assertRaises(ValueError) as exc:
            gtid = Gtid("57b70f4e-20d3-11e5-a393-4a63946f7eac:1-5 57b70f4e-20d3-11e5-a393-4a63946f7eac:1-56")
            gtid = Gtid("NNNNNNNN-20d3-11e5-a393-4a63946f7eac:1-5")
            gtid = Gtid("-20d3-11e5-a393-4a63946f7eac:1-5")
            gtid = Gtid("-20d3-11e5-a393-4a63946f7eac:1-")
            gtid = Gtid("57b70f4e-20d3-11e5-a393-4a63946f7eac:A-1")
            gtid = Gtid("57b70f4e-20d3-11e5-a393-4a63946f7eac:-1")
            gtid = Gtid("57b70f4e-20d3-11e5-a393-4a63946f7eac:1-:1")
            gtid = Gtid("57b70f4e-20d3-11e5-a393-4a63946f7eac::1")

<<<<<<< HEAD
class TestStatementConnectionSetting(base.PyMySQLReplicationTestCase):
    def setUp(self):
        super(TestStatementConnectionSetting, self).setUp()
        self.stream.close()
        self.stream = BinLogStreamReader(
            self.database,
            server_id=1024,
            only_events=(RandEvent, UserVarEvent, QueryEvent),
            fail_on_table_metadata_unavailable=True
        )
        self.execute("SET @@binlog_format='STATEMENT'")

    def test_rand_event(self):
        self.execute("CREATE TABLE test (id INT NOT NULL AUTO_INCREMENT, data INT NOT NULL, PRIMARY KEY (id))")
        self.execute("INSERT INTO test (data) VALUES(RAND())")
        self.execute("COMMIT")

        self.assertEqual(self.bin_log_format(), "STATEMENT")
        self.assertIsInstance(self.stream.fetchone(), QueryEvent)
        self.assertIsInstance(self.stream.fetchone(), QueryEvent)

        expected_rand_event = self.stream.fetchone()
        self.assertIsInstance(expected_rand_event, RandEvent)
        self.assertEqual(type(expected_rand_event.seed1), int)
        self.assertEqual(type(expected_rand_event.seed2), int)

    def test_user_var_string_event(self):
        self.execute("CREATE TABLE test (id INT NOT NULL AUTO_INCREMENT, data VARCHAR(50), PRIMARY KEY (id))")
        self.execute("SET @test_user_var = 'foo'")
        self.execute("INSERT INTO test (data) VALUES(@test_user_var)")
        self.execute("COMMIT")

        self.assertEqual(self.bin_log_format(), "STATEMENT")
        self.assertIsInstance(self.stream.fetchone(), QueryEvent)
        self.assertIsInstance(self.stream.fetchone(), QueryEvent)

        expected_user_var_event = self.stream.fetchone()
        self.assertIsInstance(expected_user_var_event, UserVarEvent)
        self.assertIsInstance(expected_user_var_event.name_len, int)
        self.assertEqual(expected_user_var_event.name, "test_user_var")
        self.assertEqual(expected_user_var_event.value, "foo")
        self.assertEqual(expected_user_var_event.is_null, 0)
        self.assertEqual(expected_user_var_event.type, 0)
        self.assertEqual(expected_user_var_event.charset, 33)

    def test_user_var_real_event(self):
        self.execute("CREATE TABLE test (id INT NOT NULL AUTO_INCREMENT, data REAL, PRIMARY KEY (id))")
        self.execute("SET @test_user_var = @@timestamp")
        self.execute("INSERT INTO test (data) VALUES(@test_user_var)")
        self.execute("COMMIT")

        self.assertEqual(self.bin_log_format(), "STATEMENT")
        self.assertIsInstance(self.stream.fetchone(), QueryEvent)
        self.assertIsInstance(self.stream.fetchone(), QueryEvent)

        expected_user_var_event = self.stream.fetchone()
        self.assertIsInstance(expected_user_var_event, UserVarEvent)
        self.assertIsInstance(expected_user_var_event.name_len, int)
        self.assertEqual(expected_user_var_event.name, "test_user_var")
        self.assertIsInstance(expected_user_var_event.value,float)
        self.assertEqual(expected_user_var_event.is_null, 0)
        self.assertEqual(expected_user_var_event.type, 1)
        self.assertEqual(expected_user_var_event.charset, 33)

    def test_user_var_int_event(self):
        self.execute("CREATE TABLE test (id INT NOT NULL AUTO_INCREMENT, data1 INT, data2 INT, data3 INT, PRIMARY KEY (id))")
        self.execute("SET @test_user_var1 = 5")
        self.execute("SET @test_user_var2 = 0")
        self.execute("SET @test_user_var3 = -5")
        self.execute("INSERT INTO test (data1, data2, data3) VALUES(@test_user_var1, @test_user_var2, @test_user_var3)")
        self.execute("COMMIT")

        self.assertEqual(self.bin_log_format(), "STATEMENT")
        self.assertIsInstance(self.stream.fetchone(), QueryEvent)
        self.assertIsInstance(self.stream.fetchone(), QueryEvent)

        expected_user_var_event = self.stream.fetchone()
        self.assertIsInstance(expected_user_var_event, UserVarEvent)
        self.assertIsInstance(expected_user_var_event.name_len, int)
        self.assertEqual(expected_user_var_event.name, "test_user_var1")
        self.assertEqual(expected_user_var_event.value, 5)
        self.assertEqual(expected_user_var_event.is_null, 0)
        self.assertEqual(expected_user_var_event.type, 2)
        self.assertEqual(expected_user_var_event.charset, 33)

        expected_user_var_event = self.stream.fetchone()
        self.assertIsInstance(expected_user_var_event, UserVarEvent)
        self.assertIsInstance(expected_user_var_event.name_len, int)
        self.assertEqual(expected_user_var_event.name, "test_user_var2")
        self.assertEqual(expected_user_var_event.value, 0)
        self.assertEqual(expected_user_var_event.is_null, 0)
        self.assertEqual(expected_user_var_event.type, 2)
        self.assertEqual(expected_user_var_event.charset, 33)

        expected_user_var_event = self.stream.fetchone()
        self.assertIsInstance(expected_user_var_event, UserVarEvent)
        self.assertIsInstance(expected_user_var_event.name_len, int)
        self.assertEqual(expected_user_var_event.name, "test_user_var3")
        self.assertEqual(expected_user_var_event.value, -5)
        self.assertEqual(expected_user_var_event.is_null, 0)
        self.assertEqual(expected_user_var_event.type, 2)
        self.assertEqual(expected_user_var_event.charset, 33)

    def test_user_var_int24_event(self):
        self.execute("CREATE TABLE test (id INT NOT NULL AUTO_INCREMENT, data1 MEDIUMINT, data2 MEDIUMINT, data3 MEDIUMINT UNSIGNED, PRIMARY KEY (id))")
        self.execute("SET @test_user_var1 = 8388607")
        self.execute("SET @test_user_var2 = -8388607")
        self.execute("SET @test_user_var3 = 16777215")
        self.execute("INSERT INTO test (data1, data2, data3) VALUES(@test_user_var1, @test_user_var2, @test_user_var3)")
        self.execute("COMMIT")

        self.assertEqual(self.bin_log_format(), "STATEMENT")
        self.assertIsInstance(self.stream.fetchone(), QueryEvent)
        self.assertIsInstance(self.stream.fetchone(), QueryEvent)

        expected_user_var_event = self.stream.fetchone()
        self.assertIsInstance(expected_user_var_event, UserVarEvent)
        self.assertIsInstance(expected_user_var_event.name_len, int)
        self.assertEqual(expected_user_var_event.name, "test_user_var1")
        self.assertEqual(expected_user_var_event.value, 8388607)
        self.assertEqual(expected_user_var_event.is_null, 0)
        self.assertEqual(expected_user_var_event.type, 2)
        self.assertEqual(expected_user_var_event.charset, 33)

        expected_user_var_event = self.stream.fetchone()
        self.assertIsInstance(expected_user_var_event, UserVarEvent)
        self.assertIsInstance(expected_user_var_event.name_len, int)
        self.assertEqual(expected_user_var_event.name, "test_user_var2")
        self.assertEqual(expected_user_var_event.value, -8388607)
        self.assertEqual(expected_user_var_event.is_null, 0)
        self.assertEqual(expected_user_var_event.type, 2)
        self.assertEqual(expected_user_var_event.charset, 33)

        expected_user_var_event = self.stream.fetchone()
        self.assertIsInstance(expected_user_var_event, UserVarEvent)
        self.assertIsInstance(expected_user_var_event.name_len, int)
        self.assertEqual(expected_user_var_event.name, "test_user_var3")
        self.assertEqual(expected_user_var_event.value, 16777215)
        self.assertEqual(expected_user_var_event.is_null, 0)
        self.assertEqual(expected_user_var_event.type, 2)
        self.assertEqual(expected_user_var_event.charset, 33)

    def test_user_var_longlong_event(self):
        self.execute("CREATE TABLE test (id INT NOT NULL AUTO_INCREMENT, data1 BIGINT, data2 BIGINT, data3 BIGINT UNSIGNED, PRIMARY KEY (id))")
        self.execute("SET @test_user_var1 = 9223372036854775807")
        self.execute("SET @test_user_var2 = -9223372036854775808")
        self.execute("SET @test_user_var3 = 18446744073709551615")
        self.execute("INSERT INTO test (data1, data2, data3) VALUES(@test_user_var1, @test_user_var2, @test_user_var3)")
        self.execute("COMMIT")

        self.assertEqual(self.bin_log_format(), "STATEMENT")
        self.assertIsInstance(self.stream.fetchone(), QueryEvent)
        self.assertIsInstance(self.stream.fetchone(), QueryEvent)

        expected_user_var_event = self.stream.fetchone()
        self.assertIsInstance(expected_user_var_event, UserVarEvent)
        self.assertIsInstance(expected_user_var_event.name_len, int)
        self.assertEqual(expected_user_var_event.name, "test_user_var1")
        self.assertEqual(expected_user_var_event.value, 9223372036854775807)
        self.assertEqual(expected_user_var_event.is_null, 0)
        self.assertEqual(expected_user_var_event.type, 2)
        self.assertEqual(expected_user_var_event.charset, 33)

        expected_user_var_event = self.stream.fetchone()
        self.assertIsInstance(expected_user_var_event, UserVarEvent)
        self.assertIsInstance(expected_user_var_event.name_len, int)
        self.assertEqual(expected_user_var_event.name, "test_user_var2")
        self.assertEqual(expected_user_var_event.value, -9223372036854775808)
        self.assertEqual(expected_user_var_event.is_null, 0)
        self.assertEqual(expected_user_var_event.type, 2)
        self.assertEqual(expected_user_var_event.charset, 33)

        expected_user_var_event = self.stream.fetchone()
        self.assertIsInstance(expected_user_var_event, UserVarEvent)
        self.assertIsInstance(expected_user_var_event.name_len, int)
        self.assertEqual(expected_user_var_event.name, "test_user_var3")
        self.assertEqual(expected_user_var_event.value, 18446744073709551615)
        self.assertEqual(expected_user_var_event.is_null, 0)
        self.assertEqual(expected_user_var_event.type, 2)
        self.assertEqual(expected_user_var_event.charset, 33)

    def test_user_var_decimal_event(self):
        self.execute("CREATE TABLE test (id INT NOT NULL AUTO_INCREMENT, data1 DECIMAL, data2 DECIMAL, PRIMARY KEY (id))")
        self.execute("SET @test_user_var1 = 5.25")
        self.execute("SET @test_user_var2 = -5.25")
        self.execute("INSERT INTO test (data1, data2) VALUES(@test_user_var1, @test_user_var2)")
        self.execute("COMMIT")

        self.assertEqual(self.bin_log_format(), "STATEMENT")
        self.assertIsInstance(self.stream.fetchone(), QueryEvent)
        self.assertIsInstance(self.stream.fetchone(), QueryEvent)

        expected_user_var_event = self.stream.fetchone()
        self.assertIsInstance(expected_user_var_event, UserVarEvent)
        self.assertIsInstance(expected_user_var_event.name_len, int)
        self.assertEqual(expected_user_var_event.name, "test_user_var1")
        self.assertEqual(expected_user_var_event.value, 5.25)
        self.assertEqual(expected_user_var_event.is_null, 0)
        self.assertEqual(expected_user_var_event.type, 4)
        self.assertEqual(expected_user_var_event.charset, 33)

        expected_user_var_event = self.stream.fetchone()
        self.assertIsInstance(expected_user_var_event, UserVarEvent)
        self.assertIsInstance(expected_user_var_event.name_len, int)
        self.assertEqual(expected_user_var_event.name, "test_user_var2")
        self.assertEqual(expected_user_var_event.value, -5.25)
        self.assertEqual(expected_user_var_event.is_null, 0)
        self.assertEqual(expected_user_var_event.type, 4)
        self.assertEqual(expected_user_var_event.charset, 33)

    def tearDown(self):
        self.execute("SET @@binlog_format='ROW'")
        self.assertEqual(self.bin_log_format(), "ROW")
        super(TestStatementConnectionSetting, self).tearDown()

=======
class TestMariadbBinlogStreamReader(base.PyMySQLReplicationMariaDbTestCase):
    def test_binlog_checkpoint_event(self):
        self.stream.close()
        self.stream = BinLogStreamReader(
            self.database, 
            server_id=1023,
            blocking=False,
            is_mariadb=True
        )

        query = "DROP TABLE IF EXISTS test"
        self.execute(query)

        query = "CREATE TABLE test (id INT NOT NULL AUTO_INCREMENT, data VARCHAR (50) NOT NULL, PRIMARY KEY (id))"
        self.execute(query)
        self.stream.close()

        event = self.stream.fetchone()
        self.assertIsInstance(event, RotateEvent)  
        
        event = self.stream.fetchone()
        self.assertIsInstance(event,FormatDescriptionEvent)

        event = self.stream.fetchone()
        self.assertIsInstance(event, MariadbBinLogCheckPointEvent)
        self.assertEqual(event.filename, self.bin_log_basename()+".000001")
>>>>>>> a19a5a5b

class TestMariadbBinlogStreamReader(base.PyMySQLReplicationMariaDbTestCase):
    
    def test_annotate_rows_event(self):
        query = "CREATE TABLE test (id INT NOT NULL AUTO_INCREMENT, data VARCHAR (50) NOT NULL, PRIMARY KEY (id))"
        self.execute(query)
        # Insert first event
        query = "BEGIN;"
        self.execute(query)
        insert_query = b"INSERT INTO test (id, data) VALUES(1, 'Hello')"
        self.execute(insert_query)
        query = "COMMIT;"
        self.execute(query)

        self.stream.close()
        self.stream = BinLogStreamReader(
            self.database, 
            server_id=1024, 
            blocking=False,
            only_events=[MariadbAnnotateRowsEvent],
            is_mariadb=True,
            annotate_rows_event=True,
            )
        
        event = self.stream.fetchone()
        #Check event type 160,MariadbAnnotateRowsEvent
        self.assertEqual(event.event_type,160)
        #Check self.sql_statement
        self.assertEqual(event.sql_statement,insert_query)
        self.assertIsInstance(event,MariadbAnnotateRowsEvent)
        
    def test_start_encryption_event(self):
        query = "CREATE TABLE test (id INT NOT NULL AUTO_INCREMENT, data VARCHAR (50) NOT NULL, PRIMARY KEY (id))"
        self.execute(query)
        query = "INSERT INTO test (data) VALUES('Hello World')"
        self.execute(query)
        self.execute("COMMIT")

        self.assertIsInstance(self.stream.fetchone(), RotateEvent)
        self.assertIsInstance(self.stream.fetchone(), FormatDescriptionEvent)

        start_encryption_event = self.stream.fetchone()
        self.assertIsInstance(start_encryption_event, MariadbStartEncryptionEvent)

        schema = start_encryption_event.schema
        key_version = start_encryption_event.key_version
        nonce = start_encryption_event.nonce

        from pathlib import Path

        encryption_key_file_path = Path(__file__).parent.parent.parent

        try:
            with open(f"{encryption_key_file_path}/.mariadb/no_encryption_key.key", "r") as key_file:
                first_line = key_file.readline()
                key_version_from_key_file = int(first_line.split(";")[0])
        except Exception as e:
            self.fail("raised unexpected exception: {exception}".format(exception=e))
        finally:
            self.resetBinLog()

        # schema is always 1
        self.assertEqual(schema, 1)
        self.assertEqual(key_version, key_version_from_key_file)
        self.assertEqual(type(nonce), bytes)
        self.assertEqual(len(nonce), 12)  

    def test_gtid_list_event(self):
        # set max_binlog_size to create new binlog file
        query = 'SET GLOBAL max_binlog_size=4096'
        self.execute(query)
        # parse only Maradb GTID list event
        self.stream.close()
        self.stream = BinLogStreamReader(
            self.database, 
            server_id=1024, 
            blocking=False,
            only_events=[MariadbGtidListEvent],
            is_mariadb=True,
        )

        query = "CREATE TABLE test (id INT NOT NULL AUTO_INCREMENT, data VARCHAR (50) NOT NULL, PRIMARY KEY (id))"
        self.execute(query)
        query = "INSERT INTO test (data) VALUES('Hello World')"
        
        for cnt in range(0,15):
            self.execute(query)
            self.execute("COMMIT")

        # 'mariadb gtid list event' of first binlog file
        event = self.stream.fetchone()
        self.assertEqual(event.event_type,163)
        self.assertIsInstance(event,MariadbGtidListEvent)    

        # 'mariadb gtid list event' of second binlog file
        event = self.stream.fetchone()
        self.assertEqual(event.event_type,163)
        self.assertEqual(event.gtid_list[0].gtid, '0-1-15')
        


class TestRowsQueryLogEvents(base.PyMySQLReplicationTestCase):
    def setUp(self):
        super(TestRowsQueryLogEvents, self).setUp()
        self.execute("SET SESSION binlog_rows_query_log_events=1")

    def tearDown(self):
        self.execute("SET SESSION binlog_rows_query_log_events=0")
        super(TestRowsQueryLogEvents, self).tearDown()

    def test_rows_query_log_event(self):
        self.stream.close()
        self.stream = BinLogStreamReader(
            self.database,
            server_id=1024,
            only_events=[RowsQueryLogEvent],
        )
        self.execute("CREATE TABLE IF NOT EXISTS test (id INT AUTO_INCREMENT PRIMARY KEY, name VARCHAR(255))")
        self.execute("INSERT INTO test (name) VALUES ('Soul Lee')")
        self.execute("COMMIT")
        event = self.stream.fetchone()
        self.assertIsInstance(event, RowsQueryLogEvent)


if __name__ == "__main__":
    import unittest
    unittest.main()<|MERGE_RESOLUTION|>--- conflicted
+++ resolved
@@ -27,15 +27,9 @@
         return [GtidEvent]
 
     def test_allowed_event_list(self):
-<<<<<<< HEAD
-        self.assertEqual(len(self.stream._allowed_event_list(None, None, False)), 21)
-        self.assertEqual(len(self.stream._allowed_event_list(None, None, True)), 20)
-        self.assertEqual(len(self.stream._allowed_event_list(None, [RotateEvent], False)), 20)
-=======
-        self.assertEqual(len(self.stream._allowed_event_list(None, None, False)), 22)
-        self.assertEqual(len(self.stream._allowed_event_list(None, None, True)), 21)
-        self.assertEqual(len(self.stream._allowed_event_list(None, [RotateEvent], False)), 21)
->>>>>>> a19a5a5b
+        self.assertEqual(len(self.stream._allowed_event_list(None, None, False)), 23)
+        self.assertEqual(len(self.stream._allowed_event_list(None, None, True)), 22)
+        self.assertEqual(len(self.stream._allowed_event_list(None, [RotateEvent], False)), 22)
         self.assertEqual(len(self.stream._allowed_event_list([RotateEvent], None, False)), 1)
 
     def test_read_query_event(self):
@@ -1015,7 +1009,6 @@
             gtid = Gtid("57b70f4e-20d3-11e5-a393-4a63946f7eac:1-:1")
             gtid = Gtid("57b70f4e-20d3-11e5-a393-4a63946f7eac::1")
 
-<<<<<<< HEAD
 class TestStatementConnectionSetting(base.PyMySQLReplicationTestCase):
     def setUp(self):
         super(TestStatementConnectionSetting, self).setUp()
@@ -1231,7 +1224,6 @@
         self.assertEqual(self.bin_log_format(), "ROW")
         super(TestStatementConnectionSetting, self).tearDown()
 
-=======
 class TestMariadbBinlogStreamReader(base.PyMySQLReplicationMariaDbTestCase):
     def test_binlog_checkpoint_event(self):
         self.stream.close()
@@ -1258,7 +1250,6 @@
         event = self.stream.fetchone()
         self.assertIsInstance(event, MariadbBinLogCheckPointEvent)
         self.assertEqual(event.filename, self.bin_log_basename()+".000001")
->>>>>>> a19a5a5b
 
 class TestMariadbBinlogStreamReader(base.PyMySQLReplicationMariaDbTestCase):
     
@@ -1360,6 +1351,38 @@
         
 
 
+class TestStatementConnectionSetting(base.PyMySQLReplicationTestCase):
+    def setUp(self):
+        super().setUp()
+        self.stream.close()
+        self.stream = BinLogStreamReader(
+            self.database,
+            server_id=1024,
+            only_events=(RandEvent, QueryEvent),
+            fail_on_table_metadata_unavailable=True
+        )
+        self.execute("SET @@binlog_format='STATEMENT'")
+
+    def test_rand_event(self):
+        self.execute("CREATE TABLE test (id INT NOT NULL AUTO_INCREMENT, data INT NOT NULL, PRIMARY KEY (id))")
+        self.execute("INSERT INTO test (data) VALUES(RAND())")
+        self.execute("COMMIT")
+
+        self.assertEqual(self.bin_log_format(), "STATEMENT")
+        self.assertIsInstance(self.stream.fetchone(), QueryEvent)
+        self.assertIsInstance(self.stream.fetchone(), QueryEvent)
+
+        expect_rand_event = self.stream.fetchone()
+        self.assertIsInstance(expect_rand_event, RandEvent)
+        self.assertEqual(type(expect_rand_event.seed1), int)
+        self.assertEqual(type(expect_rand_event.seed2), int)
+
+    def tearDown(self):
+        self.execute("SET @@binlog_format='ROW'")
+        self.assertEqual(self.bin_log_format(), "ROW")
+        super().tearDown()
+
+
 class TestRowsQueryLogEvents(base.PyMySQLReplicationTestCase):
     def setUp(self):
         super(TestRowsQueryLogEvents, self).setUp()
