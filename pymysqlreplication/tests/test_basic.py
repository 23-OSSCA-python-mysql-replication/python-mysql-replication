# -*- coding: utf-8 -*-
import copy
import io
import os
import sys
import time

import pymysql

if sys.version_info < (2, 7):
    import unittest2 as unittest
else:
    import unittest

from pymysqlreplication.tests import base
from pymysqlreplication import BinLogStreamReader
from pymysqlreplication.gtid import GtidSet, Gtid
from pymysqlreplication.event import *
from pymysqlreplication.constants.BINLOG import *
from pymysqlreplication.row_event import *

<<<<<<< HEAD
__all__ = ["TestBasicBinLogStreamReader", "TestMultipleRowBinLogStreamReader", "TestCTLConnectionSettings", "TestGtidBinLogStreamReader", "TestMariadbBinlogStreamReader"]
=======
__all__ = ["TestBasicBinLogStreamReader", "TestMultipleRowBinLogStreamReader", "TestCTLConnectionSettings", "TestGtidBinLogStreamReader", "TestMariadbBinlogStreamReader", "TestStatementConnectionSetting", "TestRowsQueryLogEvents"]
>>>>>>> dc190cb2


class TestBasicBinLogStreamReader(base.PyMySQLReplicationTestCase):
    def ignoredEvents(self):
        return [GtidEvent]

    def test_allowed_event_list(self):
<<<<<<< HEAD
        self.assertEqual(len(self.stream._allowed_event_list(None, None, False)), 17)
        self.assertEqual(len(self.stream._allowed_event_list(None, None, True)), 16)
        self.assertEqual(len(self.stream._allowed_event_list(None, [RotateEvent], False)), 16)
=======
        self.assertEqual(len(self.stream._allowed_event_list(None, None, False)), 20)
        self.assertEqual(len(self.stream._allowed_event_list(None, None, True)), 19)
        self.assertEqual(len(self.stream._allowed_event_list(None, [RotateEvent], False)), 19)
>>>>>>> dc190cb2
        self.assertEqual(len(self.stream._allowed_event_list([RotateEvent], None, False)), 1)

    def test_read_query_event(self):
        query = "CREATE TABLE test (id INT NOT NULL AUTO_INCREMENT, data VARCHAR (50) NOT NULL, PRIMARY KEY (id))"
        self.execute(query)

        event = self.stream.fetchone()
        self.assertEqual(event.position, 4)
        self.assertEqual(event.next_binlog, self.bin_log_basename() + ".000001")
        self.assertIsInstance(event, RotateEvent)

        self.assertIsInstance(self.stream.fetchone(), FormatDescriptionEvent)

        event = self.stream.fetchone()
        self.assertIsInstance(event, QueryEvent)
        self.assertEqual(event.query, query)

    def test_read_query_event_with_unicode(self):
        query = u"CREATE TABLE `testÈ` (id INT NOT NULL AUTO_INCREMENT, dataÈ VARCHAR (50) NOT NULL, PRIMARY KEY (id))"
        self.execute(query)

        event = self.stream.fetchone()
        self.assertEqual(event.position, 4)
        self.assertEqual(event.next_binlog, self.bin_log_basename() + ".000001")
        self.assertIsInstance(event, RotateEvent)

        self.assertIsInstance(self.stream.fetchone(), FormatDescriptionEvent)

        event = self.stream.fetchone()
        self.assertIsInstance(event, QueryEvent)
        self.assertEqual(event.query, query)


    def test_reading_rotate_event(self):
        query = "CREATE TABLE test_2 (id INT NOT NULL AUTO_INCREMENT, data VARCHAR (50) NOT NULL, PRIMARY KEY (id))"
        self.execute(query)

        self.assertIsInstance(self.stream.fetchone(), RotateEvent)
        self.stream.close()

        query = "CREATE TABLE test_3 (id INT NOT NULL AUTO_INCREMENT, data VARCHAR (50) NOT NULL, PRIMARY KEY (id))"
        self.execute(query)

        # Rotate event
        self.assertIsInstance(self.stream.fetchone(), RotateEvent)

    """ `test_load_query_event` needs statement-based binlog
    def test_load_query_event(self):
        # prepare csv
        with open("/tmp/test_load_query.csv", "w") as fp:
            fp.write("1,aaa\n2,bbb\n3,ccc\n4,ddd\n")

        query = "CREATE TABLE test (id INT NOT NULL AUTO_INCREMENT, data VARCHAR (50) NOT NULL, PRIMARY KEY (id))"
        self.execute(query)
        query = "LOAD DATA INFILE '/tmp/test_load_query.csv' INTO TABLE test \
                FIELDS TERMINATED BY ',' \
                ENCLOSED BY '\"' \
                LINES TERMINATED BY '\r\n'"
        self.execute(query)

        self.assertIsInstance(self.stream.fetchone(), RotateEvent)
        self.assertIsInstance(self.stream.fetchone(), FormatDescriptionEvent)
        # create table
        self.assertIsInstance(self.stream.fetchone(), QueryEvent)
        # begin
        self.assertIsInstance(self.stream.fetchone(), QueryEvent)

        self.assertIsInstance(self.stream.fetchone(), BeginLoadQueryEvent)
        self.assertIsInstance(self.stream.fetchone(), ExecuteLoadQueryEvent)

        self.assertIsInstance(self.stream.fetchone(), XidEvent)
    """

    def test_connection_stream_lost_event(self):
        self.stream.close()
        self.stream = BinLogStreamReader(
            self.database, server_id=1024, blocking=True,
            ignored_events=self.ignoredEvents())

        query = "CREATE TABLE test (id INT NOT NULL AUTO_INCREMENT, data VARCHAR (50) NOT NULL, PRIMARY KEY (id))"
        self.execute(query)
        query2 = "INSERT INTO test (data) VALUES('a')"
        for i in range(0, 10000):
            self.execute(query2)
        self.execute("COMMIT")

        self.assertIsInstance(self.stream.fetchone(), RotateEvent)
        self.assertIsInstance(self.stream.fetchone(), FormatDescriptionEvent)

        event = self.stream.fetchone()

        self.assertIsInstance(event, QueryEvent)
        self.assertEqual(event.query, query)

        self.conn_control.kill(self.stream._stream_connection.thread_id())
        for i in range(0, 10000):
            event = self.stream.fetchone()
            self.assertIsNotNone(event)

    def test_filtering_only_events(self):
        self.stream.close()
        self.stream = BinLogStreamReader(
            self.database, server_id=1024, only_events=[QueryEvent])
        query = "CREATE TABLE test (id INT NOT NULL AUTO_INCREMENT, data VARCHAR (50) NOT NULL, PRIMARY KEY (id))"
        self.execute(query)

        event = self.stream.fetchone()
        self.assertIsInstance(event, QueryEvent)
        self.assertEqual(event.query, query)

    def test_filtering_ignore_events(self):
        self.stream.close()
        self.stream = BinLogStreamReader(
            self.database, server_id=1024, ignored_events=[QueryEvent])
        query = "CREATE TABLE test (id INT NOT NULL AUTO_INCREMENT, data VARCHAR (50) NOT NULL, PRIMARY KEY (id))"
        self.execute(query)

        event = self.stream.fetchone()
        self.assertIsInstance(event, RotateEvent)

    def test_filtering_table_event_with_only_tables(self):
        self.stream.close()
        self.assertEqual(self.bin_log_format(), "ROW")
        self.stream = BinLogStreamReader(
            self.database,
            server_id=1024,
            only_events=[WriteRowsEvent],
            only_tables = ["test_2"]
        )

        query = "CREATE TABLE test_2 (id INT NOT NULL AUTO_INCREMENT, data VARCHAR (50) NOT NULL, PRIMARY KEY (id))"
        self.execute(query)
        query = "CREATE TABLE test_3 (id INT NOT NULL AUTO_INCREMENT, data VARCHAR (50) NOT NULL, PRIMARY KEY (id))"
        self.execute(query)

        self.execute("INSERT INTO test_2 (data) VALUES ('alpha')")
        self.execute("INSERT INTO test_3 (data) VALUES ('alpha')")
        self.execute("INSERT INTO test_2 (data) VALUES ('beta')")
        self.execute("COMMIT")
        event = self.stream.fetchone()
        self.assertEqual(event.table, "test_2")
        event = self.stream.fetchone()
        self.assertEqual(event.table, "test_2")

    def test_filtering_table_event_with_ignored_tables(self):
        self.stream.close()
        self.assertEqual(self.bin_log_format(), "ROW")
        self.stream = BinLogStreamReader(
            self.database,
            server_id=1024,
            only_events=[WriteRowsEvent],
            ignored_tables = ["test_2"]
        )

        query = "CREATE TABLE test_2 (id INT NOT NULL AUTO_INCREMENT, data VARCHAR (50) NOT NULL, PRIMARY KEY (id))"
        self.execute(query)
        query = "CREATE TABLE test_3 (id INT NOT NULL AUTO_INCREMENT, data VARCHAR (50) NOT NULL, PRIMARY KEY (id))"
        self.execute(query)

        self.execute("INSERT INTO test_2 (data) VALUES ('alpha')")
        self.execute("INSERT INTO test_3 (data) VALUES ('alpha')")
        self.execute("INSERT INTO test_2 (data) VALUES ('beta')")
        self.execute("COMMIT")
        event = self.stream.fetchone()
        self.assertEqual(event.table, "test_3")

    def test_filtering_table_event_with_only_tables_and_ignored_tables(self):
        self.stream.close()
        self.assertEqual(self.bin_log_format(), "ROW")
        self.stream = BinLogStreamReader(
            self.database,
            server_id=1024,
            only_events=[WriteRowsEvent],
            only_tables = ["test_2"],
            ignored_tables = ["test_3"]
        )

        query = "CREATE TABLE test_2 (id INT NOT NULL AUTO_INCREMENT, data VARCHAR (50) NOT NULL, PRIMARY KEY (id))"
        self.execute(query)
        query = "CREATE TABLE test_3 (id INT NOT NULL AUTO_INCREMENT, data VARCHAR (50) NOT NULL, PRIMARY KEY (id))"
        self.execute(query)

        self.execute("INSERT INTO test_2 (data) VALUES ('alpha')")
        self.execute("INSERT INTO test_3 (data) VALUES ('alpha')")
        self.execute("INSERT INTO test_2 (data) VALUES ('beta')")
        self.execute("COMMIT")
        event = self.stream.fetchone()
        self.assertEqual(event.table, "test_2")

    def test_write_row_event(self):
        query = "CREATE TABLE test (id INT NOT NULL AUTO_INCREMENT, data VARCHAR (50) NOT NULL, PRIMARY KEY (id))"
        self.execute(query)
        query = "INSERT INTO test (data) VALUES('Hello World')"
        self.execute(query)
        self.execute("COMMIT")

        self.assertIsInstance(self.stream.fetchone(), RotateEvent)
        self.assertIsInstance(self.stream.fetchone(), FormatDescriptionEvent)
        #QueryEvent for the Create Table
        self.assertIsInstance(self.stream.fetchone(), QueryEvent)
        #QueryEvent for the BEGIN
        self.assertIsInstance(self.stream.fetchone(), QueryEvent)

        self.assertIsInstance(self.stream.fetchone(), TableMapEvent)

        event = self.stream.fetchone()
        if self.isMySQL56AndMore():
            self.assertEqual(event.event_type, WRITE_ROWS_EVENT_V2)
        else:
            self.assertEqual(event.event_type, WRITE_ROWS_EVENT_V1)
        self.assertIsInstance(event, WriteRowsEvent)
        self.assertEqual(event.rows[0]["values"]["id"], 1)
        self.assertEqual(event.rows[0]["values"]["data"], "Hello World")
        self.assertEqual(event.schema, "pymysqlreplication_test")
        self.assertEqual(event.table, "test")
        self.assertEqual(event.columns[1].name, 'data')

    def test_delete_row_event(self):
        query = "CREATE TABLE test (id INT NOT NULL AUTO_INCREMENT, data VARCHAR (50) NOT NULL, PRIMARY KEY (id))"
        self.execute(query)
        query = "INSERT INTO test (data) VALUES('Hello World')"
        self.execute(query)

        self.resetBinLog()

        query = "DELETE FROM test WHERE id = 1"
        self.execute(query)
        self.execute("COMMIT")

        self.assertIsInstance(self.stream.fetchone(), RotateEvent)
        self.assertIsInstance(self.stream.fetchone(), FormatDescriptionEvent)

        #QueryEvent for the BEGIN
        self.assertIsInstance(self.stream.fetchone(), QueryEvent)

        self.assertIsInstance(self.stream.fetchone(), TableMapEvent)

        event = self.stream.fetchone()
        if self.isMySQL56AndMore():
            self.assertEqual(event.event_type, DELETE_ROWS_EVENT_V2)
        else:
            self.assertEqual(event.event_type, DELETE_ROWS_EVENT_V1)
        self.assertIsInstance(event, DeleteRowsEvent)
        self.assertEqual(event.rows[0]["values"]["id"], 1)
        self.assertEqual(event.rows[0]["values"]["data"], "Hello World")

    def test_update_row_event(self):
        query = "CREATE TABLE test (id INT NOT NULL AUTO_INCREMENT, data VARCHAR (50) NOT NULL, PRIMARY KEY (id))"
        self.execute(query)
        query = "INSERT INTO test (data) VALUES('Hello')"
        self.execute(query)

        self.resetBinLog()

        query = "UPDATE test SET data = 'World' WHERE id = 1"
        self.execute(query)
        self.execute("COMMIT")

        self.assertIsInstance(self.stream.fetchone(), RotateEvent)
        self.assertIsInstance(self.stream.fetchone(), FormatDescriptionEvent)

        #QueryEvent for the BEGIN
        self.assertIsInstance(self.stream.fetchone(), QueryEvent)

        self.assertIsInstance(self.stream.fetchone(), TableMapEvent)

        event = self.stream.fetchone()
        if self.isMySQL56AndMore():
            self.assertEqual(event.event_type, UPDATE_ROWS_EVENT_V2)
        else:
            self.assertEqual(event.event_type, UPDATE_ROWS_EVENT_V1)
        self.assertIsInstance(event, UpdateRowsEvent)
        self.assertEqual(event.rows[0]["before_values"]["id"], 1)
        self.assertEqual(event.rows[0]["before_values"]["data"], "Hello")
        self.assertEqual(event.rows[0]["after_values"]["id"], 1)
        self.assertEqual(event.rows[0]["after_values"]["data"], "World")

    def test_minimal_image_write_row_event(self):
        query = "CREATE TABLE test (id INT NOT NULL AUTO_INCREMENT, data VARCHAR (50) NOT NULL, PRIMARY KEY (id))"
        self.execute(query)
        query = "SET SESSION binlog_row_image = 'minimal'"
        self.execute(query)
        query = "INSERT INTO test (data) VALUES('Hello World')"
        self.execute(query)
        self.execute("COMMIT")

        self.assertIsInstance(self.stream.fetchone(), RotateEvent)
        self.assertIsInstance(self.stream.fetchone(), FormatDescriptionEvent)
        #QueryEvent for the Create Table
        self.assertIsInstance(self.stream.fetchone(), QueryEvent)
        #QueryEvent for the BEGIN
        self.assertIsInstance(self.stream.fetchone(), QueryEvent)

        self.assertIsInstance(self.stream.fetchone(), TableMapEvent)

        event = self.stream.fetchone()
        if self.isMySQL56AndMore():
            self.assertEqual(event.event_type, WRITE_ROWS_EVENT_V2)
        else:
            self.assertEqual(event.event_type, WRITE_ROWS_EVENT_V1)
        self.assertIsInstance(event, WriteRowsEvent)
        self.assertEqual(event.rows[0]["values"]["id"], 1)
        self.assertEqual(event.rows[0]["values"]["data"], "Hello World")
        self.assertEqual(event.schema, "pymysqlreplication_test")
        self.assertEqual(event.table, "test")
        self.assertEqual(event.columns[1].name, 'data')

    def test_minimal_image_delete_row_event(self):
        query = "CREATE TABLE test (id INT NOT NULL AUTO_INCREMENT, data VARCHAR (50) NOT NULL, PRIMARY KEY (id))"
        self.execute(query)
        query = "INSERT INTO test (data) VALUES('Hello World')"
        self.execute(query)
        query = "SET SESSION binlog_row_image = 'minimal'"
        self.execute(query)
        self.resetBinLog()

        query = "DELETE FROM test WHERE id = 1"
        self.execute(query)
        self.execute("COMMIT")

        self.assertIsInstance(self.stream.fetchone(), RotateEvent)
        self.assertIsInstance(self.stream.fetchone(), FormatDescriptionEvent)

        #QueryEvent for the BEGIN
        self.assertIsInstance(self.stream.fetchone(), QueryEvent)

        self.assertIsInstance(self.stream.fetchone(), TableMapEvent)

        event = self.stream.fetchone()
        if self.isMySQL56AndMore():
            self.assertEqual(event.event_type, DELETE_ROWS_EVENT_V2)
        else:
            self.assertEqual(event.event_type, DELETE_ROWS_EVENT_V1)
        self.assertIsInstance(event, DeleteRowsEvent)
        self.assertEqual(event.rows[0]["values"]["id"], 1)
        self.assertEqual(event.rows[0]["values"]["data"], None)

    def test_minimal_image_update_row_event(self):
        query = "CREATE TABLE test (id INT NOT NULL AUTO_INCREMENT, data VARCHAR (50) NOT NULL, PRIMARY KEY (id))"
        self.execute(query)
        query = "INSERT INTO test (data) VALUES('Hello')"
        self.execute(query)
        query = "SET SESSION binlog_row_image = 'minimal'"
        self.execute(query)
        self.resetBinLog()

        query = "UPDATE test SET data = 'World' WHERE id = 1"
        self.execute(query)
        self.execute("COMMIT")

        self.assertIsInstance(self.stream.fetchone(), RotateEvent)
        self.assertIsInstance(self.stream.fetchone(), FormatDescriptionEvent)

        #QueryEvent for the BEGIN
        self.assertIsInstance(self.stream.fetchone(), QueryEvent)

        self.assertIsInstance(self.stream.fetchone(), TableMapEvent)

        event = self.stream.fetchone()
        if self.isMySQL56AndMore():
            self.assertEqual(event.event_type, UPDATE_ROWS_EVENT_V2)
        else:
            self.assertEqual(event.event_type, UPDATE_ROWS_EVENT_V1)
        self.assertIsInstance(event, UpdateRowsEvent)
        self.assertEqual(event.rows[0]["before_values"]["id"], 1)
        self.assertEqual(event.rows[0]["before_values"]["data"], None)
        self.assertEqual(event.rows[0]["after_values"]["id"], None)
        self.assertEqual(event.rows[0]["after_values"]["data"], "World")

    def test_log_pos(self):
        query = "CREATE TABLE test (id INT NOT NULL AUTO_INCREMENT, data VARCHAR (50) NOT NULL, PRIMARY KEY (id))"
        self.execute(query)
        query = "INSERT INTO test (data) VALUES('Hello')"
        self.execute(query)
        self.execute("COMMIT")

        for i in range(6):
            self.stream.fetchone()
        # record position after insert
        log_file, log_pos = self.stream.log_file, self.stream.log_pos

        query = "UPDATE test SET data = 'World' WHERE id = 1"
        self.execute(query)
        self.execute("COMMIT")

        # resume stream from previous position
        if self.stream is not None:
            self.stream.close()
        self.stream = BinLogStreamReader(
            self.database,
            server_id=1024,
            resume_stream=True,
            log_file=log_file,
            log_pos=log_pos,
            ignored_events=self.ignoredEvents()
        )

        self.assertIsInstance(self.stream.fetchone(), RotateEvent)
        self.assertIsInstance(self.stream.fetchone(), FormatDescriptionEvent)
        self.assertIsInstance(self.stream.fetchone(), XidEvent)
        # QueryEvent for the BEGIN
        self.assertIsInstance(self.stream.fetchone(), QueryEvent)
        self.assertIsInstance(self.stream.fetchone(), TableMapEvent)
        self.assertIsInstance(self.stream.fetchone(), UpdateRowsEvent)
        self.assertIsInstance(self.stream.fetchone(), XidEvent)


    def test_log_pos_handles_disconnects(self):
        self.stream.close()
        self.stream = BinLogStreamReader(
            self.database,
            server_id=1024,
            resume_stream=False,
            only_events = [FormatDescriptionEvent, QueryEvent, TableMapEvent, WriteRowsEvent, XidEvent]
        )

        query = "CREATE TABLE test (id INT  PRIMARY KEY AUTO_INCREMENT, data VARCHAR (50) NOT NULL)"
        self.execute(query)
        query = "INSERT INTO test (data) VALUES('Hello')"
        self.execute(query)
        self.execute("COMMIT")

        self.assertIsInstance(self.stream.fetchone(), FormatDescriptionEvent)
        self.assertGreater(self.stream.log_pos, 0)
        self.assertIsInstance(self.stream.fetchone(), QueryEvent)

        self.assertIsInstance(self.stream.fetchone(), QueryEvent)
        self.assertIsInstance(self.stream.fetchone(), TableMapEvent)
        self.assertIsInstance(self.stream.fetchone(), WriteRowsEvent)

        self.assertIsInstance(self.stream.fetchone(), XidEvent)

        self.assertGreater(self.stream.log_pos, 0)

    def test_skip_to_timestamp(self):
        self.stream.close()
        query = "CREATE TABLE test_1 (id INT NOT NULL AUTO_INCREMENT, data VARCHAR (50) NOT NULL, PRIMARY KEY (id))"
        self.execute(query)
        time.sleep(1)
        query = "SELECT UNIX_TIMESTAMP();"
        timestamp = self.execute(query).fetchone()[0]
        query2 = "CREATE TABLE test_2 (id INT NOT NULL AUTO_INCREMENT, data VARCHAR (50) NOT NULL, PRIMARY KEY (id))"
        self.execute(query2)

        self.stream = BinLogStreamReader(
            self.database,
            server_id=1024,
            skip_to_timestamp=timestamp,
            ignored_events=self.ignoredEvents(),
            )
        event = self.stream.fetchone()
        self.assertIsInstance(event, QueryEvent)
        self.assertEqual(event.query, query2)

    def test_end_log_pos(self):
        """Test end_log_pos parameter for BinLogStreamReader

        MUST BE TESTED IN DEFAULT SYSTEM VARIABLES SETTING

        Raises:
            AssertionError: if null_bitmask isn't set as specified in 'bit_mask' variable
        """

        self.execute('CREATE TABLE test (id INT NOT NULL AUTO_INCREMENT, PRIMARY KEY(id))')
        self.execute('INSERT INTO test values (NULL)')
        self.execute('INSERT INTO test values (NULL)')
        self.execute('INSERT INTO test values (NULL)')
        self.execute('INSERT INTO test values (NULL)')
        self.execute('INSERT INTO test values (NULL)')
        self.execute('COMMIT')
        #import os
        #os._exit(1)

        binlog = self.execute("SHOW BINARY LOGS").fetchone()[0]

        self.stream.close()
        self.stream = BinLogStreamReader(
            self.database,
            server_id=1024,
            log_pos=0,
            log_file=binlog,
            end_log_pos=888)

        last_log_pos = 0
        last_event_type = 0
        for event in self.stream:
            last_log_pos = self.stream.log_pos
            last_event_type = event.event_type

        self.assertEqual(last_log_pos, 888)
        self.assertEqual(last_event_type, TABLE_MAP_EVENT)


class TestMultipleRowBinLogStreamReader(base.PyMySQLReplicationTestCase):
    def ignoredEvents(self):
        return [GtidEvent]

    def test_insert_multiple_row_event(self):
        query = "CREATE TABLE test (id INT NOT NULL AUTO_INCREMENT, data VARCHAR (50) NOT NULL, PRIMARY KEY (id))"
        self.execute(query)

        self.resetBinLog()

        query = "INSERT INTO test (data) VALUES('Hello'),('World')"
        self.execute(query)
        self.execute("COMMIT")

        self.assertIsInstance(self.stream.fetchone(), RotateEvent)
        self.assertIsInstance(self.stream.fetchone(), FormatDescriptionEvent)
        #QueryEvent for the BEGIN
        self.assertIsInstance(self.stream.fetchone(), QueryEvent)

        self.assertIsInstance(self.stream.fetchone(), TableMapEvent)

        event = self.stream.fetchone()
        if self.isMySQL56AndMore():
            self.assertEqual(event.event_type, WRITE_ROWS_EVENT_V2)
        else:
            self.assertEqual(event.event_type, WRITE_ROWS_EVENT_V1)
        self.assertIsInstance(event, WriteRowsEvent)
        self.assertEqual(len(event.rows), 2)
        self.assertEqual(event.rows[0]["values"]["id"], 1)
        self.assertEqual(event.rows[0]["values"]["data"], "Hello")

        self.assertEqual(event.rows[1]["values"]["id"], 2)
        self.assertEqual(event.rows[1]["values"]["data"], "World")

    def test_update_multiple_row_event(self):
        query = "CREATE TABLE test (id INT NOT NULL AUTO_INCREMENT, data VARCHAR (50) NOT NULL, PRIMARY KEY (id))"
        self.execute(query)
        query = "INSERT INTO test (data) VALUES('Hello')"
        self.execute(query)
        query = "INSERT INTO test (data) VALUES('World')"
        self.execute(query)

        self.resetBinLog()

        query = "UPDATE test SET data = 'Toto'"
        self.execute(query)
        self.execute("COMMIT")

        self.assertIsInstance(self.stream.fetchone(), RotateEvent)
        self.assertIsInstance(self.stream.fetchone(), FormatDescriptionEvent)
        #QueryEvent for the BEGIN
        self.assertIsInstance(self.stream.fetchone(), QueryEvent)

        self.assertIsInstance(self.stream.fetchone(), TableMapEvent)

        event = self.stream.fetchone()
        if self.isMySQL56AndMore():
            self.assertEqual(event.event_type, UPDATE_ROWS_EVENT_V2)
        else:
            self.assertEqual(event.event_type, UPDATE_ROWS_EVENT_V1)
        self.assertIsInstance(event, UpdateRowsEvent)
        self.assertEqual(len(event.rows), 2)
        self.assertEqual(event.rows[0]["before_values"]["id"], 1)
        self.assertEqual(event.rows[0]["before_values"]["data"], "Hello")
        self.assertEqual(event.rows[0]["after_values"]["id"], 1)
        self.assertEqual(event.rows[0]["after_values"]["data"], "Toto")

        self.assertEqual(event.rows[1]["before_values"]["id"], 2)
        self.assertEqual(event.rows[1]["before_values"]["data"], "World")
        self.assertEqual(event.rows[1]["after_values"]["id"], 2)
        self.assertEqual(event.rows[1]["after_values"]["data"], "Toto")

    def test_delete_multiple_row_event(self):
        query = "CREATE TABLE test (id INT NOT NULL AUTO_INCREMENT, data VARCHAR (50) NOT NULL, PRIMARY KEY (id))"
        self.execute(query)
        query = "INSERT INTO test (data) VALUES('Hello')"
        self.execute(query)
        query = "INSERT INTO test (data) VALUES('World')"
        self.execute(query)

        self.resetBinLog()

        query = "DELETE FROM test"
        self.execute(query)
        self.execute("COMMIT")

        self.assertIsInstance(self.stream.fetchone(), RotateEvent)
        self.assertIsInstance(self.stream.fetchone(), FormatDescriptionEvent)

        #QueryEvent for the BEGIN
        self.assertIsInstance(self.stream.fetchone(), QueryEvent)

        self.assertIsInstance(self.stream.fetchone(), TableMapEvent)

        event = self.stream.fetchone()
        if self.isMySQL56AndMore():
            self.assertEqual(event.event_type, DELETE_ROWS_EVENT_V2)
        else:
            self.assertEqual(event.event_type, DELETE_ROWS_EVENT_V1)
        self.assertIsInstance(event, DeleteRowsEvent)
        self.assertEqual(len(event.rows), 2)
        self.assertEqual(event.rows[0]["values"]["id"], 1)
        self.assertEqual(event.rows[0]["values"]["data"], "Hello")

        self.assertEqual(event.rows[1]["values"]["id"], 2)
        self.assertEqual(event.rows[1]["values"]["data"], "World")

    def test_drop_table(self):
        self.execute("CREATE TABLE test (id INTEGER(11))")
        self.execute("INSERT INTO test VALUES (1)")
        self.execute("DROP TABLE test")
        self.execute("COMMIT")

        #RotateEvent
        self.stream.fetchone()
        #FormatDescription
        self.stream.fetchone()
        #QueryEvent for the Create Table
        self.stream.fetchone()

        #QueryEvent for the BEGIN
        self.stream.fetchone()

        event = self.stream.fetchone()
        self.assertIsInstance(event, TableMapEvent)

        event = self.stream.fetchone()
        if self.isMySQL56AndMore():
            self.assertEqual(event.event_type, WRITE_ROWS_EVENT_V2)
        else:
            self.assertEqual(event.event_type, WRITE_ROWS_EVENT_V1)
        self.assertIsInstance(event, WriteRowsEvent)

        self.assertEqual([], event.rows)

    def test_drop_table_tablemetadata_unavailable(self):
        self.stream.close()
        self.execute("CREATE TABLE test (id INTEGER(11))")
        self.execute("INSERT INTO test VALUES (1)")
        self.execute("DROP TABLE test")
        self.execute("COMMIT")

        self.stream = BinLogStreamReader(
            self.database,
            server_id=1024,
            only_events=(WriteRowsEvent,),
            fail_on_table_metadata_unavailable=True
        )
        had_error = False
        try:
            event = self.stream.fetchone()
        except TableMetadataUnavailableError as e:
            had_error = True
            assert "test" in e.args[0]
        finally:
            self.resetBinLog()
            assert had_error

    def test_ignore_decode_errors(self):
        problematic_unicode_string = b'[{"text":"\xed\xa0\xbd \xed\xb1\x8d Some string"}]'
        self.stream.close()
        self.execute("CREATE TABLE test (data VARCHAR(50) CHARACTER SET utf8mb4)")
        self.execute_with_args("INSERT INTO test (data) VALUES (%s)", (problematic_unicode_string))
        self.execute("COMMIT")

        # Initialize with ignore_decode_errors=False
        self.stream = BinLogStreamReader(
            self.database,
            server_id=1024,
            only_events=(WriteRowsEvent,),
            ignore_decode_errors=False
        )
        event = self.stream.fetchone()
        event = self.stream.fetchone()
        with self.assertRaises(UnicodeError) as exception:
            event = self.stream.fetchone()
            data = event.rows[0]["values"]["data"]

        # Initialize with ignore_decode_errors=True
        self.stream = BinLogStreamReader(
            self.database,
            server_id=1024,
            only_events=(WriteRowsEvent,),
            ignore_decode_errors=True
        )
        self.stream.fetchone()
        self.stream.fetchone()
        event = self.stream.fetchone()
        data = event.rows[0]["values"]["data"]
        self.assertEqual(data, '[{"text":"  Some string"}]')

    def test_drop_column(self):
        self.stream.close()
        self.execute("CREATE TABLE test_drop_column (id INTEGER(11), data VARCHAR(50))")
        self.execute("INSERT INTO test_drop_column VALUES (1, 'A value')")
        self.execute("COMMIT")
        self.execute("ALTER TABLE test_drop_column DROP COLUMN data")
        self.execute("INSERT INTO test_drop_column VALUES (2)")
        self.execute("COMMIT")

        self.stream = BinLogStreamReader(
            self.database,
            server_id=1024,
            only_events=(WriteRowsEvent,)
            )
        try:
            self.stream.fetchone()  # insert with two values
            self.stream.fetchone()  # insert with one value
        except Exception as e:
            self.fail("raised unexpected exception: {exception}".format(exception=e))
        finally:
            self.resetBinLog()

    @unittest.expectedFailure
    def test_alter_column(self):
        self.stream.close()
        self.execute("CREATE TABLE test_alter_column (id INTEGER(11), data VARCHAR(50))")
        self.execute("INSERT INTO test_alter_column VALUES (1, 'A value')")
        self.execute("COMMIT")
        # this is a problem only when column is added in position other than at the end
        self.execute("ALTER TABLE test_alter_column ADD COLUMN another_data VARCHAR(50) AFTER id")
        self.execute("INSERT INTO test_alter_column VALUES (2, 'Another value', 'A value')")
        self.execute("COMMIT")

        self.stream = BinLogStreamReader(
            self.database,
            server_id=1024,
            only_events=(WriteRowsEvent,),
            )
        event = self.stream.fetchone()  # insert with two values
        # both of these asserts fail because of issue underlying proble described in issue #118
        # because it got table schema info after the alter table, it wrongly assumes the second
        # column of the first insert is 'another_data'
        # ER: {'id': 1, 'data': 'A value'}
        # AR: {'id': 1, 'another_data': 'A value'}
        self.assertIn("data", event.rows[0]["values"])
        self.assertNot("another_data", event.rows[0]["values"])
        self.assertEqual(event.rows[0]["values"]["data"], 'A value')
        self.stream.fetchone()  # insert with three values


class TestCTLConnectionSettings(base.PyMySQLReplicationTestCase):

    def setUp(self):
        super().setUp()
        self.stream.close()
        ctl_db = copy.copy(self.database)
        ctl_db["db"] = None
        ctl_db["port"] = 3307
        if os.environ.get("MYSQL_5_7_CTL") is not None:
            ctl_db["host"] = os.environ.get("MYSQL_5_7_CTL")
        self.ctl_conn_control = pymysql.connect(**ctl_db)
        self.ctl_conn_control.cursor().execute("DROP DATABASE IF EXISTS pymysqlreplication_test")
        self.ctl_conn_control.cursor().execute("CREATE DATABASE pymysqlreplication_test")
        self.ctl_conn_control.close()
        ctl_db["db"] = "pymysqlreplication_test"
        self.ctl_conn_control = pymysql.connect(**ctl_db)
        self.stream = BinLogStreamReader(
            self.database,
            ctl_connection_settings=ctl_db,
            server_id=1024,
            only_events=(WriteRowsEvent,),
            fail_on_table_metadata_unavailable=True
        )

    def tearDown(self):
        super().tearDown()
        self.ctl_conn_control.close()

    def test_separate_ctl_settings_table_metadata_unavailable(self):
        self.execute("CREATE TABLE test (id INTEGER(11))")
        self.execute("INSERT INTO test VALUES (1)")
        self.execute("COMMIT")

        had_error = False
        try:
            event = self.stream.fetchone()
        except TableMetadataUnavailableError as e:
            had_error = True
            assert "test" in e.args[0]
        finally:
            self.resetBinLog()
            assert had_error

    def test_separate_ctl_settings_no_error(self):
        self.execute("CREATE TABLE test (id INTEGER(11))")
        self.execute("INSERT INTO test VALUES (1)")
        self.execute("DROP TABLE test")
        self.execute("COMMIT")
        self.ctl_conn_control.cursor().execute("CREATE TABLE test (id INTEGER(11))")
        self.ctl_conn_control.cursor().execute("INSERT INTO test VALUES (1)")
        self.ctl_conn_control.cursor().execute("COMMIT")
        try:
            self.stream.fetchone()
        except Exception as e:
            self.fail("raised unexpected exception: {exception}".format(exception=e))
        finally:
            self.resetBinLog()


class TestGtidBinLogStreamReader(base.PyMySQLReplicationTestCase):
    def setUp(self):
        super().setUp()
        if not self.supportsGTID:
            raise unittest.SkipTest("database does not support GTID, skipping GTID tests")

    def test_read_query_event(self):
        query = "CREATE TABLE test (id INT NOT NULL, data VARCHAR (50) NOT NULL, PRIMARY KEY (id))"
        self.execute(query)
        query = "SELECT @@global.gtid_executed;"
        gtid = self.execute(query).fetchone()[0]

        self.stream.close()
        self.stream = BinLogStreamReader(
            self.database, server_id=1024, blocking=True, auto_position=gtid,
            ignored_events=[HeartbeatLogEvent])

        self.assertIsInstance(self.stream.fetchone(), RotateEvent)
        self.assertIsInstance(self.stream.fetchone(), FormatDescriptionEvent)

        # Insert first event
        query = "BEGIN;"
        self.execute(query)
        query = "INSERT INTO test (id, data) VALUES(1, 'Hello');"
        self.execute(query)
        query = "COMMIT;"
        self.execute(query)

        firstevent = self.stream.fetchone()
        self.assertIsInstance(firstevent, GtidEvent)

        self.assertIsInstance(self.stream.fetchone(), QueryEvent)
        self.assertIsInstance(self.stream.fetchone(), TableMapEvent)
        self.assertIsInstance(self.stream.fetchone(), WriteRowsEvent)
        self.assertIsInstance(self.stream.fetchone(), XidEvent)

        # Insert second event
        query = "BEGIN;"
        self.execute(query)
        query = "INSERT INTO test (id, data) VALUES(2, 'Hello');"
        self.execute(query)
        query = "COMMIT;"
        self.execute(query)

        secondevent = self.stream.fetchone()
        self.assertIsInstance(secondevent, GtidEvent)

        self.assertIsInstance(self.stream.fetchone(), QueryEvent)
        self.assertIsInstance(self.stream.fetchone(), TableMapEvent)
        self.assertIsInstance(self.stream.fetchone(), WriteRowsEvent)
        self.assertIsInstance(self.stream.fetchone(), XidEvent)

        self.assertEqual(secondevent.gno, firstevent.gno + 1)

    def test_position_gtid(self):
        query = "CREATE TABLE test (id INT NOT NULL, data VARCHAR (50) NOT NULL, PRIMARY KEY (id))"
        self.execute(query)
        query = "BEGIN;"
        self.execute(query)
        query = "INSERT INTO test (id, data) VALUES(1, 'Hello');"
        self.execute(query)
        query = "COMMIT;"
        self.execute(query)

        query = "SELECT @@global.gtid_executed;"
        gtid = self.execute(query).fetchone()[0]

        query = "CREATE TABLE test2 (id INT NOT NULL, data VARCHAR (50) NOT NULL, PRIMARY KEY (id))"
        self.execute(query)

        self.stream.close()
        self.stream = BinLogStreamReader(
            self.database, server_id=1024, blocking=True, auto_position=gtid,
            ignored_events=[HeartbeatLogEvent])

        self.assertIsInstance(self.stream.fetchone(), RotateEvent)
        self.assertIsInstance(self.stream.fetchone(), FormatDescriptionEvent)
        self.assertIsInstance(self.stream.fetchone(), GtidEvent)
        event = self.stream.fetchone()

        self.assertEqual(event.query, 'CREATE TABLE test2 (id INT NOT NULL, data VARCHAR (50) NOT NULL, PRIMARY KEY (id))');


class TestGtidRepresentation(unittest.TestCase):
    def test_gtidset_representation(self):
        set_repr = '57b70f4e-20d3-11e5-a393-4a63946f7eac:1-56,' \
                   '4350f323-7565-4e59-8763-4b1b83a0ce0e:1-20'

        myset = GtidSet(set_repr)
        self.assertEqual(str(myset), set_repr)

    def test_gtidset_representation_newline(self):
        set_repr = '57b70f4e-20d3-11e5-a393-4a63946f7eac:1-56,' \
                   '4350f323-7565-4e59-8763-4b1b83a0ce0e:1-20'
        mysql_repr = '57b70f4e-20d3-11e5-a393-4a63946f7eac:1-56,\n' \
                   '4350f323-7565-4e59-8763-4b1b83a0ce0e:1-20'

        myset = GtidSet(mysql_repr)
        self.assertEqual(str(myset), set_repr)

    def test_gtidset_representation_payload(self):
        set_repr = '57b70f4e-20d3-11e5-a393-4a63946f7eac:1-56,' \
                   '4350f323-7565-4e59-8763-4b1b83a0ce0e:1-20'

        myset = GtidSet(set_repr)
        payload = myset.encode()
        parsedset = myset.decode(io.BytesIO(payload))

        self.assertEqual(str(myset), str(parsedset))

        set_repr = '57b70f4e-20d3-11e5-a393-4a63946f7eac:1,' \
                   '4350f323-7565-4e59-8763-4b1b83a0ce0e:1-20'

        myset = GtidSet(set_repr)
        payload = myset.encode()
        parsedset = myset.decode(io.BytesIO(payload))

        self.assertEqual(str(myset), str(parsedset))


class GtidTests(unittest.TestCase):
    def test_ordering(self):
        gtid = Gtid("57b70f4e-20d3-11e5-a393-4a63946f7eac:1-56")
        other = Gtid("57b70f4e-20d3-11e5-a393-4a63946f7eac:5-10")
        assert gtid.__lt__(other)
        assert gtid.__le__(other)
        assert other.__gt__(gtid)
        assert other.__ge__(gtid)
        gtid = Gtid("57b70f4e-20d3-11e5-a393-4a63946f7eac:1-56")
        other = Gtid("deadbeef-20d3-11e5-a393-4a63946f7eac:5-10")
        assert gtid.__lt__(other)
        assert gtid.__le__(other)
        assert other.__gt__(gtid)
        assert other.__ge__(gtid)

    def test_encode_decode(self):
        gtid = Gtid("57b70f4e-20d3-11e5-a393-4a63946f7eac:1-56")
        payload = gtid.encode()
        decoded = Gtid.decode(io.BytesIO(payload))
        assert str(gtid) == str(decoded)

    def test_add_interval(self):
        gtid = Gtid("57b70f4e-20d3-11e5-a393-4a63946f7eac:5-56")
        end = Gtid("57b70f4e-20d3-11e5-a393-4a63946f7eac:57-58")
        assert (gtid + end).intervals == [(5, 59)]

        start = Gtid("57b70f4e-20d3-11e5-a393-4a63946f7eac:1-2")
        assert (gtid + start).intervals == [(1, 3), (5, 57)]

        sparse = Gtid("57b70f4e-20d3-11e5-a393-4a63946f7eac:1-4:7-10")
        within = Gtid("57b70f4e-20d3-11e5-a393-4a63946f7eac:5-6")
        assert (sparse + within).intervals == [(1, 11)]

    def test_interval_non_merging(self):
        gtid = Gtid("57b70f4e-20d3-11e5-a393-4a63946f7eac:1-56")
        other = Gtid("57b70f4e-20d3-11e5-a393-4a63946f7eac:58-59")
        gtid = gtid + other
        self.assertEqual(str(gtid), "57b70f4e-20d3-11e5-a393-4a63946f7eac:1-56:58-59")

    def test_merging(self):
        gtid = Gtid("57b70f4e-20d3-11e5-a393-4a63946f7eac:1-56")
        other = Gtid("57b70f4e-20d3-11e5-a393-4a63946f7eac:57-59")
        gtid = gtid + other
        self.assertEqual(str(gtid), "57b70f4e-20d3-11e5-a393-4a63946f7eac:1-59")

    def test_sub_interval(self):
        gtid = Gtid("57b70f4e-20d3-11e5-a393-4a63946f7eac:1-56")
        start = Gtid("57b70f4e-20d3-11e5-a393-4a63946f7eac:1-5")
        assert (gtid - start).intervals == [(6, 57)]

        end = Gtid("57b70f4e-20d3-11e5-a393-4a63946f7eac:55-56")
        assert (gtid - end).intervals == [(1, 55)]

        within = Gtid("57b70f4e-20d3-11e5-a393-4a63946f7eac:25-26")
        assert (gtid - within).intervals == [(1, 25), (27, 57)]

    def test_parsing(self):
        with self.assertRaises(ValueError) as exc:
            gtid = Gtid("57b70f4e-20d3-11e5-a393-4a63946f7eac:1-5 57b70f4e-20d3-11e5-a393-4a63946f7eac:1-56")
            gtid = Gtid("NNNNNNNN-20d3-11e5-a393-4a63946f7eac:1-5")
            gtid = Gtid("-20d3-11e5-a393-4a63946f7eac:1-5")
            gtid = Gtid("-20d3-11e5-a393-4a63946f7eac:1-")
            gtid = Gtid("57b70f4e-20d3-11e5-a393-4a63946f7eac:A-1")
            gtid = Gtid("57b70f4e-20d3-11e5-a393-4a63946f7eac:-1")
            gtid = Gtid("57b70f4e-20d3-11e5-a393-4a63946f7eac:1-:1")
            gtid = Gtid("57b70f4e-20d3-11e5-a393-4a63946f7eac::1")

class TestMariadbBinlogStreamReader(base.PyMySQLReplicationMariaDbTestCase):
    def test_binlog_checkpoint_event(self):
        self.stream.close()
        self.stream = BinLogStreamReader(
            self.database, 
            server_id=1023,
            blocking=False,
            is_mariadb=True
        )

        query = "DROP TABLE IF EXISTS test"
        self.execute(query)

        query = "CREATE TABLE test (id INT NOT NULL AUTO_INCREMENT, data VARCHAR (50) NOT NULL, PRIMARY KEY (id))"
        self.execute(query)
        self.stream.close()

        event = self.stream.fetchone()
        self.assertIsInstance(event, RotateEvent)  
        
        event = self.stream.fetchone()
        self.assertIsInstance(event,FormatDescriptionEvent)

        event = self.stream.fetchone()
        self.assertIsInstance(event, MariadbBinLogCheckPointEvent)
        self.assertEqual(event.filename, self.bin_log_basename()+".000001")

class TestMariadbBinlogStreamReader(base.PyMySQLReplicationMariaDbTestCase):
    
    def test_annotate_rows_event(self):
        query = "CREATE TABLE test (id INT NOT NULL AUTO_INCREMENT, data VARCHAR (50) NOT NULL, PRIMARY KEY (id))"
        self.execute(query)
        # Insert first event
        query = "BEGIN;"
        self.execute(query)
        insert_query = b"INSERT INTO test (id, data) VALUES(1, 'Hello')"
        self.execute(insert_query)
        query = "COMMIT;"
        self.execute(query)

        self.stream.close()
        self.stream = BinLogStreamReader(
            self.database, 
            server_id=1024, 
            blocking=False,
            only_events=[MariadbAnnotateRowsEvent],
            is_mariadb=True,
            annotate_rows_event=True,
            )
        
        event = self.stream.fetchone()
        #Check event type 160,MariadbAnnotateRowsEvent
        self.assertEqual(event.event_type,160)
        #Check self.sql_statement
        self.assertEqual(event.sql_statement,insert_query)
        self.assertIsInstance(event,MariadbAnnotateRowsEvent)
        
    def test_start_encryption_event(self):
        query = "CREATE TABLE test (id INT NOT NULL AUTO_INCREMENT, data VARCHAR (50) NOT NULL, PRIMARY KEY (id))"
        self.execute(query)
        query = "INSERT INTO test (data) VALUES('Hello World')"
        self.execute(query)
        self.execute("COMMIT")

        self.assertIsInstance(self.stream.fetchone(), RotateEvent)
        self.assertIsInstance(self.stream.fetchone(), FormatDescriptionEvent)

        start_encryption_event = self.stream.fetchone()
        self.assertIsInstance(start_encryption_event, MariadbStartEncryptionEvent)

        schema = start_encryption_event.schema
        key_version = start_encryption_event.key_version
        nonce = start_encryption_event.nonce

        from pathlib import Path

        encryption_key_file_path = Path(__file__).parent.parent.parent

        try:
            with open(f"{encryption_key_file_path}/.mariadb/no_encryption_key.key", "r") as key_file:
                first_line = key_file.readline()
                key_version_from_key_file = int(first_line.split(";")[0])
        except Exception as e:
            self.fail("raised unexpected exception: {exception}".format(exception=e))
        finally:
            self.resetBinLog()

        # schema is always 1
        self.assertEqual(schema, 1)
        self.assertEqual(key_version, key_version_from_key_file)
        self.assertEqual(type(nonce), bytes)
        self.assertEqual(len(nonce), 12)        


class TestStatementConnectionSetting(base.PyMySQLReplicationTestCase):
    def setUp(self):
        super().setUp()
        self.stream.close()
        self.stream = BinLogStreamReader(
            self.database,
            server_id=1024,
            only_events=(RandEvent, QueryEvent),
            fail_on_table_metadata_unavailable=True
        )
        self.execute("SET @@binlog_format='STATEMENT'")

    def test_rand_event(self):
        self.execute("CREATE TABLE test (id INT NOT NULL AUTO_INCREMENT, data INT NOT NULL, PRIMARY KEY (id))")
        self.execute("INSERT INTO test (data) VALUES(RAND())")
        self.execute("COMMIT")

        self.assertEqual(self.bin_log_format(), "STATEMENT")
        self.assertIsInstance(self.stream.fetchone(), QueryEvent)
        self.assertIsInstance(self.stream.fetchone(), QueryEvent)

        expect_rand_event = self.stream.fetchone()
        self.assertIsInstance(expect_rand_event, RandEvent)
        self.assertEqual(type(expect_rand_event.seed1), int)
        self.assertEqual(type(expect_rand_event.seed2), int)

    def tearDown(self):
        self.execute("SET @@binlog_format='ROW'")
        self.assertEqual(self.bin_log_format(), "ROW")
        super().tearDown()


class TestRowsQueryLogEvents(base.PyMySQLReplicationTestCase):
    def setUp(self):
        super(TestRowsQueryLogEvents, self).setUp()
        self.execute("SET SESSION binlog_rows_query_log_events=1")

    def tearDown(self):
        self.execute("SET SESSION binlog_rows_query_log_events=0")
        super(TestRowsQueryLogEvents, self).tearDown()

    def test_rows_query_log_event(self):
        self.stream.close()
        self.stream = BinLogStreamReader(
            self.database,
            server_id=1024,
            only_events=[RowsQueryLogEvent],
        )
        self.execute("CREATE TABLE IF NOT EXISTS test (id INT AUTO_INCREMENT PRIMARY KEY, name VARCHAR(255))")
        self.execute("INSERT INTO test (name) VALUES ('Soul Lee')")
        self.execute("COMMIT")
        event = self.stream.fetchone()
        self.assertIsInstance(event, RowsQueryLogEvent)


if __name__ == "__main__":
    import unittest
    unittest.main()<|MERGE_RESOLUTION|>--- conflicted
+++ resolved
@@ -19,11 +19,7 @@
 from pymysqlreplication.constants.BINLOG import *
 from pymysqlreplication.row_event import *
 
-<<<<<<< HEAD
-__all__ = ["TestBasicBinLogStreamReader", "TestMultipleRowBinLogStreamReader", "TestCTLConnectionSettings", "TestGtidBinLogStreamReader", "TestMariadbBinlogStreamReader"]
-=======
 __all__ = ["TestBasicBinLogStreamReader", "TestMultipleRowBinLogStreamReader", "TestCTLConnectionSettings", "TestGtidBinLogStreamReader", "TestMariadbBinlogStreamReader", "TestStatementConnectionSetting", "TestRowsQueryLogEvents"]
->>>>>>> dc190cb2
 
 
 class TestBasicBinLogStreamReader(base.PyMySQLReplicationTestCase):
@@ -31,15 +27,9 @@
         return [GtidEvent]
 
     def test_allowed_event_list(self):
-<<<<<<< HEAD
-        self.assertEqual(len(self.stream._allowed_event_list(None, None, False)), 17)
-        self.assertEqual(len(self.stream._allowed_event_list(None, None, True)), 16)
-        self.assertEqual(len(self.stream._allowed_event_list(None, [RotateEvent], False)), 16)
-=======
-        self.assertEqual(len(self.stream._allowed_event_list(None, None, False)), 20)
-        self.assertEqual(len(self.stream._allowed_event_list(None, None, True)), 19)
-        self.assertEqual(len(self.stream._allowed_event_list(None, [RotateEvent], False)), 19)
->>>>>>> dc190cb2
+        self.assertEqual(len(self.stream._allowed_event_list(None, None, False)), 21)
+        self.assertEqual(len(self.stream._allowed_event_list(None, None, True)), 20)
+        self.assertEqual(len(self.stream._allowed_event_list(None, [RotateEvent], False)), 20)
         self.assertEqual(len(self.stream._allowed_event_list([RotateEvent], None, False)), 1)
 
     def test_read_query_event(self):
