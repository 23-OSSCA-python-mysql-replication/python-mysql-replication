import copy
import platform
import json
<<<<<<< HEAD

from pymysqlreplication import BinLogStreamReader

if sys.version_info < (2, 7):
    import unittest2 as unittest
else:
    import unittest
=======
from pymysqlreplication import BinLogStreamReader
import unittest
>>>>>>> a4e59d66

from decimal import Decimal

from pymysqlreplication.tests import base
from pymysqlreplication.constants.BINLOG import *
from pymysqlreplication.row_event import *
from pymysqlreplication.event import *

__all__ = ["TestDataType", "TestDataTypeVersion8"]


def to_binary_dict(d):
    def encode_value(v):
        if isinstance(v, str):
            return v.encode()
        if isinstance(v, list):
            return [encode_value(x) for x in v]
        return v

    return dict([(k.encode(), encode_value(v)) for (k, v) in d.items()])


class TestDataType(base.PyMySQLReplicationTestCase):
    def setUp(self):
        super(TestDataType, self).setUp()
        if self.isMySQL8014AndMore():
            self.execute("SET GLOBAL binlog_row_metadata='FULL';")
            self.execute("SET GLOBAL binlog_row_image='FULL';")

    def ignoredEvents(self):
        return [GtidEvent, PreviousGtidsEvent]

    def create_and_insert_value(self, create_query, insert_query):
        self.execute(create_query)
        self.execute(insert_query)
        self.execute("COMMIT")

        self.assertIsInstance(self.stream.fetchone(), RotateEvent)
        self.assertIsInstance(self.stream.fetchone(), FormatDescriptionEvent)
        # QueryEvent for the Create Table
        self.assertIsInstance(self.stream.fetchone(), QueryEvent)

        # QueryEvent for the BEGIN
        self.assertIsInstance(self.stream.fetchone(), QueryEvent)

        self.assertIsInstance(self.stream.fetchone(), TableMapEvent)

        event = self.stream.fetchone()
        if self.isMySQL56AndMore():
            self.assertEqual(event.event_type, WRITE_ROWS_EVENT_V2)
        else:
            self.assertEqual(event.event_type, WRITE_ROWS_EVENT_V1)
        self.assertIsInstance(event, WriteRowsEvent)
        return event

    def create_table(self, create_query):
        """Create table

        Create table in db and return query event.

        Returns:
            Query event
        """

        self.execute(create_query)

        self.assertIsInstance(self.stream.fetchone(), RotateEvent)
        self.assertIsInstance(self.stream.fetchone(), FormatDescriptionEvent)

        event = self.stream.fetchone()

        self.assertEqual(event.event_type, QUERY_EVENT)

        return event

    def create_and_get_tablemap_event(self, bit):
        """Create table and return tablemap event

        Returns:
            Table map event
        """
        self.execute(create_query)
        self.execute(insert_query)
        self.execute("COMMIT")

        self.assertIsInstance(self.stream.fetchone(), RotateEvent)
        self.assertIsInstance(self.stream.fetchone(), FormatDescriptionEvent)
        # QueryEvent for the Create Table
        self.assertIsInstance(self.stream.fetchone(), QueryEvent)

        # QueryEvent for the BEGIN
        self.assertIsInstance(self.stream.fetchone(), QueryEvent)

        event = self.stream.fetchone()

        self.assertEqual(event.event_type, TABLE_MAP_EVENT)

        return event

    def test_decimal(self):
        create_query = "CREATE TABLE test (test DECIMAL(2,1))"
        insert_query = "INSERT INTO test VALUES(4.2)"
        event = self.create_and_insert_value(create_query, insert_query)
        self.assertEqual(event.columns[0].precision, 2)
        self.assertEqual(event.columns[0].decimals, 1)
        if event.table_map[event.table_id].column_name_flag:
            self.assertEqual(event.rows[0]["values"]["test"], Decimal("4.2"))

    def test_decimal_long_values(self):
        create_query = "CREATE TABLE test (\
            test DECIMAL(20,10) \
        )"
        insert_query = "INSERT INTO test VALUES(42000.123456)"
        event = self.create_and_insert_value(create_query, insert_query)
        if event.table_map[event.table_id].column_name_flag:
            self.assertEqual(event.rows[0]["values"]["test"], Decimal("42000.123456"))

    def test_decimal_long_values_1(self):
        create_query = "CREATE TABLE test (\
            test DECIMAL(20,10) \
        )"
        insert_query = "INSERT INTO test VALUES(9000000123.123456)"
        event = self.create_and_insert_value(create_query, insert_query)
        if event.table_map[event.table_id].column_name_flag:
            self.assertEqual(
                event.rows[0]["values"]["test"], Decimal("9000000123.123456")
            )

    def test_decimal_long_values_2(self):
        create_query = "CREATE TABLE test (\
            test DECIMAL(20,10) \
        )"
        insert_query = "INSERT INTO test VALUES(9000000123.0000012345)"
        event = self.create_and_insert_value(create_query, insert_query)
        if event.table_map[event.table_id].column_name_flag:
            self.assertEqual(
                event.rows[0]["values"]["test"], Decimal("9000000123.0000012345")
            )

    def test_decimal_negative_values(self):
        create_query = "CREATE TABLE test (\
            test DECIMAL(20,10) \
        )"
        insert_query = "INSERT INTO test VALUES(-42000.123456)"
        event = self.create_and_insert_value(create_query, insert_query)
        if event.table_map[event.table_id].column_name_flag:
            self.assertEqual(event.rows[0]["values"]["test"], Decimal("-42000.123456"))

    def test_decimal_two_values(self):
        create_query = "CREATE TABLE test (\
            test DECIMAL(2,1), \
            test2 DECIMAL(20,10) \
        )"
        insert_query = "INSERT INTO test VALUES(4.2, 42000.123456)"
        event = self.create_and_insert_value(create_query, insert_query)
        if event.table_map[event.table_id].column_name_flag:
            self.assertEqual(event.rows[0]["values"]["test"], Decimal("4.2"))
            self.assertEqual(event.rows[0]["values"]["test2"], Decimal("42000.123456"))

    def test_decimal_with_zero_scale_1(self):
        create_query = "CREATE TABLE test (test DECIMAL(23,0))"
        insert_query = "INSERT INTO test VALUES(10)"
        event = self.create_and_insert_value(create_query, insert_query)
        if event.table_map[event.table_id].column_name_flag:
            self.assertEqual(event.rows[0]["values"]["test"], Decimal("10"))

    def test_decimal_with_zero_scale_2(self):
        create_query = "CREATE TABLE test (test DECIMAL(23,0))"
        insert_query = "INSERT INTO test VALUES(12345678912345678912345)"
        event = self.create_and_insert_value(create_query, insert_query)
        if event.table_map[event.table_id].column_name_flag:
            self.assertEqual(
                event.rows[0]["values"]["test"], Decimal("12345678912345678912345")
            )

    def test_decimal_with_zero_scale_3(self):
        create_query = "CREATE TABLE test (test DECIMAL(23,0))"
        insert_query = "INSERT INTO test VALUES(100000.0)"
        event = self.create_and_insert_value(create_query, insert_query)
        if event.table_map[event.table_id].column_name_flag:
            self.assertEqual(event.rows[0]["values"]["test"], Decimal("100000"))

    def test_decimal_with_zero_scale_4(self):
        create_query = "CREATE TABLE test (test DECIMAL(23,0))"
        insert_query = "INSERT INTO test VALUES(-100000.0)"
        event = self.create_and_insert_value(create_query, insert_query)
        if event.table_map[event.table_id].column_name_flag:
            self.assertEqual(event.rows[0]["values"]["test"], Decimal("-100000"))

    def test_decimal_with_zero_scale_6(self):
        create_query = "CREATE TABLE test (test DECIMAL(23,0))"
        insert_query = "INSERT INTO test VALUES(-1234567891234567891234)"
        event = self.create_and_insert_value(create_query, insert_query)
        if event.table_map[event.table_id].column_name_flag:
            self.assertEqual(
                event.rows[0]["values"]["test"], Decimal("-1234567891234567891234")
            )

    def test_tiny(self):
        create_query = "CREATE TABLE test (id TINYINT UNSIGNED NOT NULL, test TINYINT)"
        insert_query = "INSERT INTO test VALUES(255, -128)"
        event = self.create_and_insert_value(create_query, insert_query)
        if event.table_map[event.table_id].column_name_flag:
            self.assertEqual(event.rows[0]["values"]["id"], 255)
            self.assertEqual(event.rows[0]["values"]["test"], -128)

    def test_tiny_maps_to_boolean_true(self):
        create_query = "CREATE TABLE test (id TINYINT UNSIGNED NOT NULL, test BOOLEAN)"
        insert_query = "INSERT INTO test VALUES(1, TRUE)"
        event = self.create_and_insert_value(create_query, insert_query)
        if event.table_map[event.table_id].column_name_flag:
            self.assertEqual(event.rows[0]["values"]["id"], 1)
            self.assertEqual(type(event.rows[0]["values"]["test"]), type(1))
            self.assertEqual(event.rows[0]["values"]["test"], 1)

    def test_tiny_maps_to_boolean_false(self):
        create_query = "CREATE TABLE test (id TINYINT UNSIGNED NOT NULL, test BOOLEAN)"
        insert_query = "INSERT INTO test VALUES(1, FALSE)"
        event = self.create_and_insert_value(create_query, insert_query)
        if event.table_map[event.table_id].column_name_flag:
            self.assertEqual(event.rows[0]["values"]["id"], 1)
            self.assertEqual(type(event.rows[0]["values"]["test"]), type(0))
            self.assertEqual(event.rows[0]["values"]["test"], 0)

    def test_tiny_maps_to_none(self):
        create_query = "CREATE TABLE test (id TINYINT UNSIGNED NOT NULL, test BOOLEAN)"
        insert_query = "INSERT INTO test VALUES(1, NULL)"
        event = self.create_and_insert_value(create_query, insert_query)
        if event.table_map[event.table_id].column_name_flag:
            self.assertEqual(event.rows[0]["values"]["id"], 1)
            self.assertEqual(type(event.rows[0]["values"]["test"]), type(None))
            self.assertEqual(event.rows[0]["values"]["test"], None)

    def test_tiny_maps_to_none_2(self):
        create_query = "CREATE TABLE test (test BOOLEAN)"
        insert_query = "INSERT INTO test VALUES(NULL)"
        event = self.create_and_insert_value(create_query, insert_query)
        if event.table_map[event.table_id].column_name_flag:
            self.assertEqual(event.rows[0]["values"]["test"], None)

    def test_short(self):
        create_query = (
            "CREATE TABLE test (id SMALLINT UNSIGNED NOT NULL, test SMALLINT)"
        )
        insert_query = "INSERT INTO test VALUES(65535, -32768)"
        event = self.create_and_insert_value(create_query, insert_query)
        if event.table_map[event.table_id].column_name_flag:
            self.assertEqual(event.rows[0]["values"]["id"], 65535)
            self.assertEqual(event.rows[0]["values"]["test"], -32768)

    def test_long(self):
        create_query = "CREATE TABLE test (id INT UNSIGNED NOT NULL, test INT)"
        insert_query = "INSERT INTO test VALUES(4294967295, -2147483648)"
        event = self.create_and_insert_value(create_query, insert_query)
        if event.table_map[event.table_id].column_name_flag:
            self.assertEqual(event.rows[0]["values"]["id"], 4294967295)
            self.assertEqual(event.rows[0]["values"]["test"], -2147483648)

    def test_float(self):
        create_query = "CREATE TABLE test (id FLOAT NOT NULL, test FLOAT)"
        insert_query = "INSERT INTO test VALUES(42.42, -84.84)"
        event = self.create_and_insert_value(create_query, insert_query)
        if event.table_map[event.table_id].column_name_flag:
            self.assertEqual(round(event.rows[0]["values"]["id"], 2), 42.42)
            self.assertEqual(round(event.rows[0]["values"]["test"], 2), -84.84)

    def test_double(self):
        create_query = "CREATE TABLE test (id DOUBLE NOT NULL, test DOUBLE)"
        insert_query = "INSERT INTO test VALUES(42.42, -84.84)"
        event = self.create_and_insert_value(create_query, insert_query)
        if event.table_map[event.table_id].column_name_flag:
            self.assertEqual(round(event.rows[0]["values"]["id"], 2), 42.42)
            self.assertEqual(round(event.rows[0]["values"]["test"], 2), -84.84)

    def test_timestamp(self):
        create_query = "CREATE TABLE test (test TIMESTAMP);"
        insert_query = "INSERT INTO test VALUES('1984-12-03 12:33:07')"
        event = self.create_and_insert_value(create_query, insert_query)
        if event.table_map[event.table_id].column_name_flag:
            self.assertEqual(
                event.rows[0]["values"]["test"],
                datetime.datetime(1984, 12, 3, 12, 33, 7),
            )

    def test_timestamp_mysql56(self):
        if not self.isMySQL56AndMore():
            self.skipTest("Not supported in this version of MySQL")
        self.set_sql_mode()
        create_query = """CREATE TABLE test (test0 TIMESTAMP(0),
            test1 TIMESTAMP(1),
            test2 TIMESTAMP(2),
            test3 TIMESTAMP(3),
            test4 TIMESTAMP(4),
            test5 TIMESTAMP(5),
            test6 TIMESTAMP(6));"""
        insert_query = """INSERT INTO test VALUES('1984-12-03 12:33:07',
            '1984-12-03 12:33:07.1',
            '1984-12-03 12:33:07.12',
            '1984-12-03 12:33:07.123',
            '1984-12-03 12:33:07.1234',
            '1984-12-03 12:33:07.12345',
            '1984-12-03 12:33:07.123456')"""
        event = self.create_and_insert_value(create_query, insert_query)
        if event.table_map[event.table_id].column_name_flag:
            self.assertEqual(
                event.rows[0]["values"]["test0"],
                datetime.datetime(1984, 12, 3, 12, 33, 7),
            )
            self.assertEqual(
                event.rows[0]["values"]["test1"],
                datetime.datetime(1984, 12, 3, 12, 33, 7, 100000),
            )
            self.assertEqual(
                event.rows[0]["values"]["test2"],
                datetime.datetime(1984, 12, 3, 12, 33, 7, 120000),
            )
            self.assertEqual(
                event.rows[0]["values"]["test3"],
                datetime.datetime(1984, 12, 3, 12, 33, 7, 123000),
            )
            self.assertEqual(
                event.rows[0]["values"]["test4"],
                datetime.datetime(1984, 12, 3, 12, 33, 7, 123400),
            )
            self.assertEqual(
                event.rows[0]["values"]["test5"],
                datetime.datetime(1984, 12, 3, 12, 33, 7, 123450),
            )
            self.assertEqual(
                event.rows[0]["values"]["test6"],
                datetime.datetime(1984, 12, 3, 12, 33, 7, 123456),
            )

    def test_longlong(self):
        create_query = "CREATE TABLE test (id BIGINT UNSIGNED NOT NULL, test BIGINT)"
        insert_query = (
            "INSERT INTO test VALUES(18446744073709551615, -9223372036854775808)"
        )
        event = self.create_and_insert_value(create_query, insert_query)
        if event.table_map[event.table_id].column_name_flag:
            self.assertEqual(event.rows[0]["values"]["id"], 18446744073709551615)
            self.assertEqual(event.rows[0]["values"]["test"], -9223372036854775808)

    def test_int24(self):
        create_query = "CREATE TABLE test (id MEDIUMINT UNSIGNED NOT NULL, test MEDIUMINT, test2 MEDIUMINT, test3 MEDIUMINT, test4 MEDIUMINT, test5 MEDIUMINT)"
        insert_query = "INSERT INTO test VALUES(16777215, 8388607, -8388608, 8, -8, 0)"
        event = self.create_and_insert_value(create_query, insert_query)
        if event.table_map[event.table_id].column_name_flag:
            self.assertEqual(event.rows[0]["values"]["id"], 16777215)
            self.assertEqual(event.rows[0]["values"]["test"], 8388607)
            self.assertEqual(event.rows[0]["values"]["test2"], -8388608)
            self.assertEqual(event.rows[0]["values"]["test3"], 8)
            self.assertEqual(event.rows[0]["values"]["test4"], -8)
            self.assertEqual(event.rows[0]["values"]["test5"], 0)

    def test_date(self):
        create_query = "CREATE TABLE test (test DATE);"
        insert_query = "INSERT INTO test VALUES('1984-12-03')"
        event = self.create_and_insert_value(create_query, insert_query)
        if event.table_map[event.table_id].column_name_flag:
            self.assertEqual(
                event.rows[0]["values"]["test"], datetime.date(1984, 12, 3)
            )

    def test_zero_date(self):
        create_query = "CREATE TABLE test (id INTEGER, test DATE, test2 DATE);"
        insert_query = "INSERT INTO test (id, test2) VALUES(1, '0000-01-21')"
        event = self.create_and_insert_value(create_query, insert_query)
        if event.table_map[event.table_id].column_name_flag:
            self.assertEqual(event.rows[0]["values"]["test"], None)
            self.assertEqual(event.rows[0]["values"]["test2"], None)

    def test_zero_month(self):
        if not self.isMySQL57():
            self.skipTest(
                "Not supported in this version of MySQL 8"
            )  # pymysql.err.OperationalError
        self.set_sql_mode()
        create_query = "CREATE TABLE test (id INTEGER, test DATE, test2 DATE);"
        insert_query = "INSERT INTO test (id, test2) VALUES(1, '2015-00-21')"
        event = self.create_and_insert_value(create_query, insert_query)
        if event.table_map[event.table_id].column_name_flag:
            self.assertEqual(event.rows[0]["values"]["test"], None)
            self.assertEqual(event.rows[0]["values"]["test2"], None)

    def test_zero_day(self):
        if not self.isMySQL57():
            self.skipTest(
                "Not supported in this version of MySQL 8"
            )  # pymysql.err.OperationalError
        self.set_sql_mode()
        create_query = "CREATE TABLE test (id INTEGER, test DATE, test2 DATE);"
        insert_query = "INSERT INTO test (id, test2) VALUES(1, '2015-05-00')"
        event = self.create_and_insert_value(create_query, insert_query)
        if event.table_map[event.table_id].column_name_flag:
            self.assertEqual(event.rows[0]["values"]["test"], None)
            self.assertEqual(event.rows[0]["values"]["test2"], None)

    def test_time(self):
        create_query = "CREATE TABLE test (test1 TIME, test2 TIME);"
        insert_query = "INSERT INTO test VALUES('838:59:59', '-838:59:59')"
        event = self.create_and_insert_value(create_query, insert_query)
        if event.table_map[event.table_id].column_name_flag:
            self.assertEqual(
                event.rows[0]["values"]["test1"],
                datetime.timedelta(
                    microseconds=(((838 * 60) + 59) * 60 + 59) * 1000000
                ),
            )
            self.assertEqual(
                event.rows[0]["values"]["test2"],
                datetime.timedelta(
                    microseconds=-(((838 * 60) + 59) * 60 + 59) * 1000000
                ),
            )

    def test_time2(self):
        if not self.isMySQL56AndMore():
            self.skipTest("Not supported in this version of MySQL")
        create_query = "CREATE TABLE test (test1 TIME(6), test2 TIME(6));"
        insert_query = """
            INSERT INTO test VALUES('838:59:59.000000', '-838:59:59.000000');
        """
        event = self.create_and_insert_value(create_query, insert_query)
        if event.table_map[event.table_id].column_name_flag:
            self.assertEqual(
                event.rows[0]["values"]["test1"],
                datetime.timedelta(
                    microseconds=(((838 * 60) + 59) * 60 + 59) * 1000000 + 0
                ),
            )
            self.assertEqual(
                event.rows[0]["values"]["test2"],
                datetime.timedelta(
                    microseconds=-(((838 * 60) + 59) * 60 + 59) * 1000000 + 0
                ),
            )

    def test_zero_time(self):
        create_query = "CREATE TABLE test (id INTEGER, test TIME NOT NULL DEFAULT 0);"
        insert_query = "INSERT INTO test (id) VALUES(1)"
        event = self.create_and_insert_value(create_query, insert_query)
        if event.table_map[event.table_id].column_name_flag:
            self.assertEqual(
                event.rows[0]["values"]["test"], datetime.timedelta(seconds=0)
            )

    def test_datetime(self):
        create_query = "CREATE TABLE test (test DATETIME);"
        insert_query = "INSERT INTO test VALUES('1984-12-03 12:33:07')"
        event = self.create_and_insert_value(create_query, insert_query)
        if event.table_map[event.table_id].column_name_flag:
            self.assertEqual(
                event.rows[0]["values"]["test"],
                datetime.datetime(1984, 12, 3, 12, 33, 7),
            )

    def test_zero_datetime(self):
        if not self.isMySQL57():
            self.skipTest(
                "Not supported in this version of MySQL 8"
            )  # pymysql.err.OperationalError Invalid default value for 'test'
        self.set_sql_mode()
        create_query = (
            "CREATE TABLE test (id INTEGER, test DATETIME NOT NULL DEFAULT 0);"
        )
        insert_query = "INSERT INTO test (id) VALUES(1)"
        event = self.create_and_insert_value(create_query, insert_query)
        if event.table_map[event.table_id].column_name_flag:
            self.assertEqual(event.rows[0]["values"]["test"], None)

    def test_broken_datetime(self):
        if not self.isMySQL57():
            self.skipTest(
                "Not supported in this version of MySQL 8"
            )  # pymysql.err.OperationalError Incorrect datetime value: '2013-00-00 00:00:00' for column 'test'
        self.set_sql_mode()
        create_query = "CREATE TABLE test (test DATETIME NOT NULL);"
        insert_query = "INSERT INTO test VALUES('2013-00-00 00:00:00')"
        event = self.create_and_insert_value(create_query, insert_query)
        if event.table_map[event.table_id].column_name_flag:
            self.assertEqual(event.rows[0]["values"]["test"], None)

    def test_year(self):
        if self.isMySQL57():
            # https://dev.mysql.com/doc/refman/5.7/en/migrating-to-year4.html
            self.skipTest(
                "YEAR(2) is unsupported in mysql 5.7"
            )  # pymysql.err.OperationalError: (1818, 'Supports only YEAR or YEAR(4) column.')
        create_query = "CREATE TABLE test (a YEAR(4), b YEAR)"
        insert_query = "INSERT INTO test VALUES(1984, 1984)"
        event = self.create_and_insert_value(create_query, insert_query)
        if event.table_map[event.table_id].column_name_flag:
            self.assertEqual(event.rows[0]["values"]["a"], 1984)
            self.assertEqual(event.rows[0]["values"]["b"], 1984)

    def test_varchar(self):
        create_query = "CREATE TABLE test (test VARCHAR(242)) CHARACTER SET latin1 COLLATE latin1_bin;"
        insert_query = "INSERT INTO test VALUES('Hello')"
        event = self.create_and_insert_value(create_query, insert_query)
        if event.table_map[event.table_id].column_name_flag:
            self.assertEqual(event.rows[0]["values"]["test"], "Hello")
            self.assertEqual(event.columns[0].max_length, 242)

    def test_bit(self):
        create_query = "CREATE TABLE test (test BIT(6), \
                test2 BIT(16), \
                test3 BIT(12), \
                test4 BIT(9), \
                test5 BIT(64) \
                );"
        insert_query = "INSERT INTO test VALUES( \
                    b'100010', \
                    b'1000101010111000', \
                    b'100010101101', \
                    b'101100111', \
                    b'1101011010110100100111100011010100010100101110111011101011011010')"
        event = self.create_and_insert_value(create_query, insert_query)
        self.assertEqual(event.columns[0].bits, 6)
        self.assertEqual(event.columns[1].bits, 16)
        self.assertEqual(event.columns[2].bits, 12)
        self.assertEqual(event.columns[3].bits, 9)
        self.assertEqual(event.columns[4].bits, 64)
        if event.table_map[event.table_id].column_name_flag:
            self.assertEqual(event.rows[0]["values"]["test"], "100010")
            self.assertEqual(event.rows[0]["values"]["test2"], "1000101010111000")
            self.assertEqual(event.rows[0]["values"]["test3"], "100010101101")
            self.assertEqual(event.rows[0]["values"]["test4"], "101100111")
            self.assertEqual(
                event.rows[0]["values"]["test5"],
                "1101011010110100100111100011010100010100101110111011101011011010",
            )

    def test_tiny_blob(self):
        create_query = "CREATE TABLE test (test TINYBLOB, test2 TINYTEXT) CHARACTER SET latin1 COLLATE latin1_bin;"
        insert_query = "INSERT INTO test VALUES('Hello', 'World')"
        event = self.create_and_insert_value(create_query, insert_query)
        if event.table_map[event.table_id].column_name_flag:
            self.assertEqual(event.rows[0]["values"]["test"], b"Hello")
            self.assertEqual(event.rows[0]["values"]["test2"], "World")

    def test_medium_blob(self):
        create_query = "CREATE TABLE test (test MEDIUMBLOB, test2 MEDIUMTEXT) CHARACTER SET latin1 COLLATE latin1_bin;"
        insert_query = "INSERT INTO test VALUES('Hello', 'World')"
        event = self.create_and_insert_value(create_query, insert_query)
        if event.table_map[event.table_id].column_name_flag:
            self.assertEqual(event.rows[0]["values"]["test"], b"Hello")
            self.assertEqual(event.rows[0]["values"]["test2"], "World")

    def test_long_blob(self):
        create_query = "CREATE TABLE test (test LONGBLOB, test2 LONGTEXT) CHARACTER SET latin1 COLLATE latin1_bin;"
        insert_query = "INSERT INTO test VALUES('Hello', 'World')"
        event = self.create_and_insert_value(create_query, insert_query)
        if event.table_map[event.table_id].column_name_flag:
            self.assertEqual(event.rows[0]["values"]["test"], b"Hello")
            self.assertEqual(event.rows[0]["values"]["test2"], "World")

    def test_blob(self):
        create_query = "CREATE TABLE test (test BLOB, test2 TEXT) CHARACTER SET latin1 COLLATE latin1_bin;"
        insert_query = "INSERT INTO test VALUES('Hello', 'World')"
        event = self.create_and_insert_value(create_query, insert_query)
        if event.table_map[event.table_id].column_name_flag:
            self.assertEqual(event.rows[0]["values"]["test"], b"Hello")
            self.assertEqual(event.rows[0]["values"]["test2"], "World")

    def test_string(self):
        create_query = (
            "CREATE TABLE test (test CHAR(12)) CHARACTER SET latin1 COLLATE latin1_bin;"
        )
        insert_query = "INSERT INTO test VALUES('Hello')"
        event = self.create_and_insert_value(create_query, insert_query)
        if event.table_map[event.table_id].column_name_flag:
            self.assertEqual(event.rows[0]["values"]["test"], "Hello")

    def test_geometry(self):
        create_query = "CREATE TABLE test (test GEOMETRY);"
        insert_query = "INSERT INTO test VALUES(ST_GeomFromText('POINT(1 1)'))"
        event = self.create_and_insert_value(create_query, insert_query)
        if event.table_map[event.table_id].column_name_flag:
            self.assertEqual(
                event.rows[0]["values"]["test"],
                b"\x00\x00\x00\x00\x01\x01\x00\x00\x00\x00\x00\x00\x00\x00\x00\xf0?\x00\x00\x00\x00\x00\x00\xf0?",
            )

    def test_json(self):
        if not self.isMySQL57():
            self.skipTest("Json is only supported in mysql 5.7")
        create_query = "CREATE TABLE test (id int, value json);"
        insert_query = """INSERT INTO test (id, value) VALUES (1, '{"my_key": "my_val", "my_key2": "my_val2"}');"""
        event = self.create_and_insert_value(create_query, insert_query)
        if event.table_map[event.table_id].column_name_flag:
            self.assertEqual(
                event.rows[0]["values"]["value"],
                {b"my_key": b"my_val", b"my_key2": b"my_val2"},
            )

    def test_json_array(self):
        if not self.isMySQL57():
            self.skipTest("Json is only supported in mysql 5.7")
        create_query = "CREATE TABLE test (id int, value json);"
        insert_query = (
            """INSERT INTO test (id, value) VALUES (1, '["my_val", "my_val2"]');"""
        )
        event = self.create_and_insert_value(create_query, insert_query)
        if event.table_map[event.table_id].column_name_flag:
            self.assertEqual(event.rows[0]["values"]["value"], [b"my_val", b"my_val2"])

    def test_json_large(self):
        if not self.isMySQL57():
            self.skipTest("Json is only supported in mysql 5.7")
        data = dict(
            [("foooo%i" % i, "baaaaar%i" % i) for i in range(2560)]
        )  # Make it large enough to reach 2^16 length
        create_query = "CREATE TABLE test (id int, value json);"
        insert_query = (
            """INSERT INTO test (id, value) VALUES (1, '%s');""" % json.dumps(data)
        )
        event = self.create_and_insert_value(create_query, insert_query)
        if event.table_map[event.table_id].column_name_flag:
            self.assertEqual(event.rows[0]["values"]["value"], to_binary_dict(data))

    def test_json_large_array(self):
        "Test json array larger than 64k bytes"
        if not self.isMySQL57():
            self.skipTest("Json is only supported in mysql 5.7")
        create_query = "CREATE TABLE test (id int, value json);"
        large_array = dict(my_key=[i for i in range(100000)])
        insert_query = "INSERT INTO test (id, value) VALUES (1, '%s');" % (
            json.dumps(large_array),
        )
        event = self.create_and_insert_value(create_query, insert_query)
        if event.table_map[event.table_id].column_name_flag:
            self.assertEqual(
                event.rows[0]["values"]["value"], to_binary_dict(large_array)
            )

    def test_json_large_with_literal(self):
        if not self.isMySQL57():
            self.skipTest("Json is only supported in mysql 5.7")
        data = dict(
            [("foooo%i" % i, "baaaaar%i" % i) for i in range(2560)], literal=True
        )  # Make it large with literal
        create_query = "CREATE TABLE test (id int, value json);"
        insert_query = (
            """INSERT INTO test (id, value) VALUES (1, '%s');""" % json.dumps(data)
        )
        event = self.create_and_insert_value(create_query, insert_query)
        if event.table_map[event.table_id].column_name_flag:
            self.assertEqual(event.rows[0]["values"]["value"], to_binary_dict(data))

    def test_json_types(self):
        if not self.isMySQL57():
            self.skipTest("Json is only supported in mysql 5.7")

        types = [
            True,
            False,
            None,
            1.2,
            2 ^ 14,
            2 ^ 30,
            2 ^ 62,
            -1 * 2 ^ 14,
            -1 * 2 ^ 30,
            -1 * 2 ^ 62,
            ["foo", "bar"],
        ]

        for t in types:
            data = {"foo": t}
            create_query = "CREATE TABLE test (id int, value json);"
            insert_query = (
                """INSERT INTO test (id, value) VALUES (1, '%s');""" % json.dumps(data)
            )
            event = self.create_and_insert_value(create_query, insert_query)
            if event.table_map[event.table_id].column_name_flag:
                self.assertEqual(event.rows[0]["values"]["value"], to_binary_dict(data))

            self.tearDown()
            self.setUp()

    def test_json_basic(self):
        if not self.isMySQL57():
            self.skipTest("Json is only supported in mysql 5.7")

        types = [
            True,
            False,
            None,
            1.2,
            2 ^ 14,
            2 ^ 30,
            2 ^ 62,
            -1 * 2 ^ 14,
            -1 * 2 ^ 30,
            -1 * 2 ^ 62,
        ]

        for data in types:
            create_query = "CREATE TABLE test (id int, value json);"
            insert_query = (
                """INSERT INTO test (id, value) VALUES (1, '%s');""" % json.dumps(data)
            )
            event = self.create_and_insert_value(create_query, insert_query)
            if event.table_map[event.table_id].column_name_flag:
                self.assertEqual(event.rows[0]["values"]["value"], data)

            self.tearDown()
            self.setUp()

    def test_json_unicode(self):
        if not self.isMySQL57():
            self.skipTest("Json is only supported in mysql 5.7")
        create_query = "CREATE TABLE test (id int, value json);"
        insert_query = """INSERT INTO test (id, value) VALUES (1, '{"miam": "🍔"}');"""
        event = self.create_and_insert_value(create_query, insert_query)
        if event.table_map[event.table_id].column_name_flag:
            self.assertEqual(
                event.rows[0]["values"]["value"][b"miam"], "🍔".encode("utf8")
            )

    def test_json_long_string(self):
        if not self.isMySQL57():
            self.skipTest("Json is only supported in mysql 5.7")
        create_query = "CREATE TABLE test (id int, value json);"
        # The string length needs to be larger than what can fit in a single byte.
        string_value = "super_long_string" * 100
        insert_query = (
            'INSERT INTO test (id, value) VALUES (1, \'{"my_key": "%s"}\');'
            % (string_value,)
        )
        event = self.create_and_insert_value(create_query, insert_query)
        if event.table_map[event.table_id].column_name_flag:
            self.assertEqual(
                event.rows[0]["values"]["value"],
                to_binary_dict({"my_key": string_value}),
            )

    def test_null(self):
        create_query = "CREATE TABLE test ( \
            test TINYINT NULL DEFAULT NULL, \
            test2 TINYINT NULL DEFAULT NULL, \
            test3 TINYINT NULL DEFAULT NULL, \
            test4 TINYINT NULL DEFAULT NULL, \
            test5 TINYINT NULL DEFAULT NULL, \
            test6 TINYINT NULL DEFAULT NULL, \
            test7 TINYINT NULL DEFAULT NULL, \
            test8 TINYINT NULL DEFAULT NULL, \
            test9 TINYINT NULL DEFAULT NULL, \
            test10 TINYINT NULL DEFAULT NULL, \
            test11 TINYINT NULL DEFAULT NULL, \
            test12 TINYINT NULL DEFAULT NULL, \
            test13 TINYINT NULL DEFAULT NULL, \
            test14 TINYINT NULL DEFAULT NULL, \
            test15 TINYINT NULL DEFAULT NULL, \
            test16 TINYINT NULL DEFAULT NULL, \
            test17 TINYINT NULL DEFAULT NULL, \
            test18 TINYINT NULL DEFAULT NULL, \
            test19 TINYINT NULL DEFAULT NULL, \
            test20 TINYINT NULL DEFAULT NULL\
            )"
        insert_query = "INSERT INTO test (test, test2, test3, test7, test20) VALUES(NULL, -128, NULL, 42, 84)"
        event = self.create_and_insert_value(create_query, insert_query)
        if event.table_map[event.table_id].column_name_flag:
            self.assertEqual(event.rows[0]["values"]["test"], None)
            self.assertEqual(event.rows[0]["values"]["test2"], -128)
            self.assertEqual(event.rows[0]["values"]["test3"], None)
            self.assertEqual(event.rows[0]["values"]["test7"], 42)
            self.assertEqual(event.rows[0]["values"]["test20"], 84)

    def test_encoding_latin1(self):
        db = copy.copy(self.database)
        db["charset"] = "latin1"
        self.connect_conn_control(db)

        if platform.python_version_tuple()[0] == "2":
            string = unichr(233)
        else:
            string = "\u00e9"

        create_query = (
            "CREATE TABLE test (test CHAR(12)) CHARACTER SET latin1 COLLATE latin1_bin;"
        )
        insert_query = b"INSERT INTO test VALUES('" + string.encode("latin-1") + b"');"
        event = self.create_and_insert_value(create_query, insert_query)
        if event.table_map[event.table_id].column_name_flag:
            self.assertEqual(event.rows[0]["values"]["test"], string)

    def test_encoding_utf8(self):
        if platform.python_version_tuple()[0] == "2":
            string = unichr(0x20AC)
        else:
            string = "\u20ac"

        create_query = (
            "CREATE TABLE test (test CHAR(12)) CHARACTER SET utf8 COLLATE utf8_bin;"
        )
        insert_query = b"INSERT INTO test VALUES('" + string.encode("utf-8") + b"')"

        event = self.create_and_insert_value(create_query, insert_query)
        if event.table_map[event.table_id].column_name_flag:
            self.assertMultiLineEqual(event.rows[0]["values"]["test"], string)

    def test_partition_id(self):
        if not self.isMySQL80AndMore():
            self.skipTest("Not supported in this version of MySQL")
        create_query = "CREATE TABLE test (id INTEGER) \
            PARTITION BY RANGE (id) ( \
                PARTITION p0 VALUES LESS THAN (1),   \
                PARTITION p1 VALUES LESS THAN (2),   \
                PARTITION p2 VALUES LESS THAN (3),   \
                PARTITION p3 VALUES LESS THAN (4),   \
                PARTITION p4 VALUES LESS THAN (5)    \
            )"
        insert_query = "INSERT INTO test (id) VALUES(3)"
        event = self.create_and_insert_value(create_query, insert_query)
        self.assertEqual(event.extra_data_type, 1)
        self.assertEqual(event.partition_id, 3)

    def test_status_vars(self):
        """Test parse of status variables in query events

        Majority of status variables available depends on the settings of db.
        Therefore, this test only tests system variable values independent from settings of db.
        Note that if you change default db name 'pymysqlreplication_test',
        event.mts_accessed_db_names MUST be asserted against the changed db name.

        Raises:
            AssertionError: if status variables not set correctly
        """
        create_query = "CREATE TABLE test (id INTEGER)"
        event = self.create_table(create_query)
        self.assertEqual(event.catalog_nz_code, b"std")
        self.assertEqual(event.mts_accessed_db_names, [b"pymysqlreplication_test"])

    def test_null_bitmask(self):
        """Test parse of null-bitmask in table map events

        Create table with 16 columns with nullability specified by 'bit_mask' variable
        'bit_mask' variable is asserted against null_bitmask attribute in table map event.

        Raises:
            AssertionError: if null_bitmask isn't set as specified in 'bit_mask' variable
        """

        # any 2-byte bitmask in little-endian hex bytes format (b'a\x03')
        ## b'a\x03' = 1101100001(2)
        bit_mask = b"a\x03"

        # Prepare create_query
        create_query = "CREATE TABLE test"

        columns = []
        for i in range(16):
            # column_definition consists of...
            ## column name, column type, nullability
            column_definition = []

            column_name = chr(ord("a") + i)
            column_definition.append(column_name)

            column_type = "INT"
            column_definition.append(column_type)

            nullability = "NOT NULL" if not RowsEvent._is_null(bit_mask, i) else ""
            column_definition.append(nullability)

            columns.append(" ".join(column_definition))

        create_query += f' ({", ".join(columns)})'

        # Prepare insert_query
        insert_query = "INSERT into test values"

        values = []
        for i in range(16):
            values.append("0")

        insert_query += f' ({",".join(values)})'

        self.execute(create_query)
        self.execute(insert_query)
        self.execute("COMMIT")

        self.assertIsInstance(self.stream.fetchone(), RotateEvent)
        self.assertIsInstance(self.stream.fetchone(), FormatDescriptionEvent)
        # QueryEvent for the Create Table
        self.assertIsInstance(self.stream.fetchone(), QueryEvent)

        # QueryEvent for the BEGIN
        self.assertIsInstance(self.stream.fetchone(), QueryEvent)

        event = self.stream.fetchone()

        self.assertEqual(event.event_type, TABLE_MAP_EVENT)
        self.assertEqual(event.null_bitmask, bit_mask)

    def test_mariadb_only_status_vars(self):
        """Test parse of mariadb exclusive status variables (a field in query event)

        A query event for mariadb must be parsed successfully
        since mariadb exclusive status variables are now taken to account
        (Q_HRNOW, Q_XID)
        Test if was parse successful by asserting the last field of the event,
        'SQL statement'.

        Raises:
            StatusVariableMismatch: This is the case where new status variables are added to
            mysql server. Same set of status variables must be added to the library as well.
        """
        if not self.isMariaDB():
            return

        create_query = "CREATE TABLE test (id INTEGER)"
        event = self.create_table(create_query)

        # skip dummy events with empty schema
        while event.schema == b"":
            event = self.stream.fetchone()

        self.assertEqual(event.query, create_query)

    def test_varbinary(self):
        self.stream.close()
        self.stream = BinLogStreamReader(
            self.database,
            server_id=1024,
            only_events=(WriteRowsEvent,),
            ignore_decode_errors=True,
        )
        create_query = "CREATE TABLE test(b VARBINARY(4))"
        insert_query = "INSERT INTO test VALUES(UNHEX('ff010000'))"
        self.execute(create_query)
        self.execute(insert_query)
        self.execute("COMMIT")

        event = self.stream.fetchone()
        if event.table_map[event.table_id].column_name_flag:
            self.assertEqual(event.rows[0]["values"]["b"], b"\xff\x01\x00\x00")


class TestDataTypeVersion8(base.PyMySQLReplicationVersion8TestCase):
    def ignoredEvents(self):
        return [GtidEvent, PreviousGtidsEvent]

    def create_and_insert_value(self, create_query, insert_query):
        self.execute(create_query)
        self.execute(insert_query)
        self.execute("COMMIT")

        self.assertIsInstance(self.stream.fetchone(), RotateEvent)
        self.assertIsInstance(self.stream.fetchone(), FormatDescriptionEvent)
        # QueryEvent for the Create Table
        self.assertIsInstance(self.stream.fetchone(), QueryEvent)

        # QueryEvent for the BEGIN
        self.assertIsInstance(self.stream.fetchone(), QueryEvent)

        self.assertIsInstance(self.stream.fetchone(), TableMapEvent)

        event = self.stream.fetchone()
        if self.isMySQL56AndMore():
            self.assertEqual(event.event_type, WRITE_ROWS_EVENT_V2)
        else:
            self.assertEqual(event.event_type, WRITE_ROWS_EVENT_V1)
        self.assertIsInstance(event, WriteRowsEvent)
        return event

    def test_partition_id(self):
        if not self.isMySQL80AndMore():
            self.skipTest("Not supported in this version of MySQL")
        create_query = "CREATE TABLE test (id INTEGER) \
            PARTITION BY RANGE (id) ( \
                PARTITION p0 VALUES LESS THAN (1),   \
                PARTITION p1 VALUES LESS THAN (2),   \
                PARTITION p2 VALUES LESS THAN (3),   \
                PARTITION p3 VALUES LESS THAN (4),   \
                PARTITION p4 VALUES LESS THAN (5)    \
            )"
        insert_query = "INSERT INTO test (id) VALUES(3)"
        event = self.create_and_insert_value(create_query, insert_query)
        self.assertEqual(event.extra_data_type, 1)
        self.assertEqual(event.partition_id, 3)


if __name__ == "__main__":
    unittest.main()<|MERGE_RESOLUTION|>--- conflicted
+++ resolved
@@ -1,18 +1,8 @@
 import copy
 import platform
 import json
-<<<<<<< HEAD
-
-from pymysqlreplication import BinLogStreamReader
-
-if sys.version_info < (2, 7):
-    import unittest2 as unittest
-else:
-    import unittest
-=======
 from pymysqlreplication import BinLogStreamReader
 import unittest
->>>>>>> a4e59d66
 
 from decimal import Decimal
 
