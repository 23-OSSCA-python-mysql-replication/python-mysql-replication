# -*- coding: utf-8 -*-

import pymysql
import copy
from pymysqlreplication import BinLogStreamReader
import os
import sys

if sys.version_info < (2, 7):
    import unittest2 as unittest
else:
    import unittest

base = unittest.TestCase


class PyMySQLReplicationTestCase(base):
    def ignoredEvents(self):
        return []

    def setUp(self, charset="utf8"):
        # default
        self.database = {
            "host": os.environ.get("MYSQL_5_7") or "localhost",
            "user": "root",
            "passwd": "",
            "port": 3306,
            "use_unicode": True,
<<<<<<< HEAD
            "charset": "utf8",
            "db": "pymysqlreplication_test",
=======
            "charset": charset,
            "db": "pymysqlreplication_test"
>>>>>>> c977dd8d
        }

        self.conn_control = None
        db = copy.copy(self.database)
        db["db"] = None
        self.connect_conn_control(db)
        self.execute("DROP DATABASE IF EXISTS pymysqlreplication_test")
        self.execute("CREATE DATABASE pymysqlreplication_test")
        db = copy.copy(self.database)
        self.connect_conn_control(db)
        self.stream = None
        self.resetBinLog()
        self.isMySQL56AndMore()
        self.__is_mariaDB = None

    def getMySQLVersion(self):
        """Return the MySQL version of the server
        If version is 5.6.10-log the result is 5.6.10
        """
        return self.execute("SELECT VERSION()").fetchone()[0].split("-")[0]

    def isMySQL56AndMore(self):
        version = float(self.getMySQLVersion().rsplit(".", 1)[0])
        if version >= 5.6:
            return True
        return False

    def isMySQL57(self):
        version = float(self.getMySQLVersion().rsplit(".", 1)[0])
        return version == 5.7

    def isMySQL80AndMore(self):
        version = float(self.getMySQLVersion().rsplit(".", 1)[0])
        return version >= 8.0

    def isMariaDB(self):
        if self.__is_mariaDB is None:
            self.__is_mariaDB = (
                "MariaDB" in self.execute("SELECT VERSION()").fetchone()[0]
            )
        return self.__is_mariaDB

    @property
    def supportsGTID(self):
        if not self.isMySQL56AndMore():
            return False
        return self.execute("SELECT @@global.gtid_mode ").fetchone()[0] == "ON"

    def connect_conn_control(self, db):
        if self.conn_control is not None:
            self.conn_control.close()
        self.conn_control = pymysql.connect(**db)

    def tearDown(self):
        self.conn_control.close()
        self.conn_control = None
        self.stream.close()
        self.stream = None

    def execute(self, query):
        c = self.conn_control.cursor()
        c.execute(query)
        return c

    def execute_with_args(self, query, args):
        c = self.conn_control.cursor()
        c.execute(query, args)
        return c

    def resetBinLog(self):
        self.execute("RESET MASTER")
        if self.stream is not None:
            self.stream.close()
        self.stream = BinLogStreamReader(
            self.database, server_id=1024, ignored_events=self.ignoredEvents()
        )

    def set_sql_mode(self):
        """set sql_mode to test with same sql_mode (mysql 5.7 sql_mode default is changed)"""
        version = float(self.getMySQLVersion().rsplit(".", 1)[0])
        if version == 5.7:
            self.execute("SET @@sql_mode='NO_ENGINE_SUBSTITUTION'")

    def bin_log_format(self):
        query = "SELECT @@binlog_format"
        cursor = self.execute(query)
        result = cursor.fetchone()
        return result[0]

    def bin_log_basename(self):
        cursor = self.execute("SELECT @@log_bin_basename")
        bin_log_basename = cursor.fetchone()[0]
        bin_log_basename = bin_log_basename.split("/")[-1]
        return bin_log_basename


class PyMySQLReplicationMariaDbTestCase(PyMySQLReplicationTestCase):
    def setUp(self):
        # default
        self.database = {
            "host": os.environ.get("MARIADB_10_6") or "localhost",
            "user": "root",
            "passwd": "",
            "port": int(os.environ.get("MARIADB_10_6_PORT") or 3308),
            "use_unicode": True,
            "charset": "utf8",
            "db": "pymysqlreplication_test",
        }

        self.conn_control = None
        db = copy.copy(self.database)
        db["db"] = None
        self.connect_conn_control(db)
        self.execute("DROP DATABASE IF EXISTS pymysqlreplication_test")
        self.execute("CREATE DATABASE pymysqlreplication_test")
        db = copy.copy(self.database)
        self.connect_conn_control(db)
        self.stream = None
        self.resetBinLog()

    def bin_log_basename(self):
        cursor = self.execute("SELECT @@log_bin_basename")
        bin_log_basename = cursor.fetchone()[0]
        bin_log_basename = bin_log_basename.split("/")[-1]
        return bin_log_basename<|MERGE_RESOLUTION|>--- conflicted
+++ resolved
@@ -26,13 +26,8 @@
             "passwd": "",
             "port": 3306,
             "use_unicode": True,
-<<<<<<< HEAD
-            "charset": "utf8",
-            "db": "pymysqlreplication_test",
-=======
             "charset": charset,
             "db": "pymysqlreplication_test"
->>>>>>> c977dd8d
         }
 
         self.conn_control = None
