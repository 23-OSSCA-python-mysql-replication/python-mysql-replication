--- conflicted
+++ resolved
@@ -146,14 +146,10 @@
         db = copy.copy(self.database)
         self.connect_conn_control(db)
         self.stream = None
-<<<<<<< HEAD
-        self.resetBinLog()
-=======
         self.resetBinLog()
     
     def bin_log_basename(self):
         cursor = self.execute('SELECT @@log_bin_basename')
         bin_log_basename = cursor.fetchone()[0]
         bin_log_basename = bin_log_basename.split("/")[-1]
-        return bin_log_basename
->>>>>>> a19a5a5b
+        return bin_log_basename