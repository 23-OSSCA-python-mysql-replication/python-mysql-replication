--- conflicted
+++ resolved
@@ -454,7 +454,71 @@
         print("type: %d" % (self.type))
         print("Value: %d" % (self.value))
 
-<<<<<<< HEAD
+
+class RandEvent(BinLogEvent):
+    """
+    RandEvent is generated every time a statement uses the RAND() function.
+    Indicates the seed values to use for generating a random number with RAND() in the next statement.
+
+    RandEvent only works in statement-based logging (need to set binlog_format as 'STATEMENT')
+    and only works when the seed number is not specified.
+
+    :ivar seed1: int - value for the first seed
+    :ivar seed2: int - value for the second seed
+    """
+    
+    def __init__(self, from_packet, event_size, table_map, ctl_connection, **kwargs):
+        super(RandEvent, self).__init__(from_packet, event_size, table_map,
+                                        ctl_connection, **kwargs)
+        # Payload
+        self._seed1 = self.packet.read_uint64()
+        self._seed2 = self.packet.read_uint64()
+
+    @property
+    def seed1(self):
+        """Get the first seed value"""
+        return self._seed1
+
+    @property
+    def seed2(self):
+        """Get the second seed value"""
+        return self._seed2
+
+    def _dump(self):
+        super(RandEvent, self)._dump()
+        print("seed1: %d" % (self.seed1))
+        print("seed2: %d" % (self.seed2))
+
+
+class MariadbStartEncryptionEvent(BinLogEvent):
+    """
+    Since MariaDB 10.1.7, 
+    the START_ENCRYPTION event is written to every binary log file 
+    if encrypt_binlog is set to ON. Prior to enabling this setting, 
+    additional configuration steps are required in MariaDB. 
+    (Link: https://mariadb.com/kb/en/encrypting-binary-logs/)
+
+    This event is written just once, after the Format Description event
+
+    Attributes:
+        schema: The Encryption scheme, always set to 1 for system files.
+        key_version: The Encryption key version.
+        nonce: Nonce (12 random bytes) of current binlog file.
+    """
+
+    def __init__(self, from_packet, event_size, table_map, ctl_connection, **kwargs):
+        super(MariadbStartEncryptionEvent, self).__init__(from_packet, event_size, table_map, ctl_connection, **kwargs)
+
+        self.schema = self.packet.read_uint8()
+        self.key_version = self.packet.read_uint32()
+        self.nonce = self.packet.read(12)
+
+    def _dump(self):
+        print("Schema: %d" % self.schema)
+        print("Key version: %d" % self.key_version)
+        print(f"Nonce: {self.nonce}")
+
+
 class RowsQueryLogEvent(BinLogEvent):
     """
     Record original query for the row events in Row-Based Replication
@@ -474,70 +538,7 @@
         print("=== %s ===" % (self.__class__.__name__))
         print("Query length: %d" % self.query_length)
         print("Query: %s" % self.query)
-=======
-class RandEvent(BinLogEvent):
-    """
-    RandEvent is generated every time a statement uses the RAND() function.
-    Indicates the seed values to use for generating a random number with RAND() in the next statement.
-
-    RandEvent only works in statement-based logging (need to set binlog_format as 'STATEMENT')
-    and only works when the seed number is not specified.
-
-    :ivar seed1: int - value for the first seed
-    :ivar seed2: int - value for the second seed
-    """
-    
-    def __init__(self, from_packet, event_size, table_map, ctl_connection, **kwargs):
-        super(RandEvent, self).__init__(from_packet, event_size, table_map,
-                                        ctl_connection, **kwargs)
-        # Payload
-        self._seed1 = self.packet.read_uint64()
-        self._seed2 = self.packet.read_uint64()
-
-    @property
-    def seed1(self):
-        """Get the first seed value"""
-        return self._seed1
-
-    @property
-    def seed2(self):
-        """Get the second seed value"""
-        return self._seed2
-
-    def _dump(self):
-        super(RandEvent, self)._dump()
-        print("seed1: %d" % (self.seed1))
-        print("seed2: %d" % (self.seed2))
-
-class MariadbStartEncryptionEvent(BinLogEvent):
-    """
-    Since MariaDB 10.1.7, 
-    the START_ENCRYPTION event is written to every binary log file 
-    if encrypt_binlog is set to ON. Prior to enabling this setting, 
-    additional configuration steps are required in MariaDB. 
-    (Link: https://mariadb.com/kb/en/encrypting-binary-logs/)
-
-    This event is written just once, after the Format Description event
-
-    Attributes:
-        schema: The Encryption scheme, always set to 1 for system files.
-        key_version: The Encryption key version.
-        nonce: Nonce (12 random bytes) of current binlog file.
-    """
-
-    def __init__(self, from_packet, event_size, table_map, ctl_connection, **kwargs):
-        super(MariadbStartEncryptionEvent, self).__init__(from_packet, event_size, table_map, ctl_connection, **kwargs)
-
-        self.schema = self.packet.read_uint8()
-        self.key_version = self.packet.read_uint32()
-        self.nonce = self.packet.read(12)
-
-    def _dump(self):
-        print("Schema: %d" % self.schema)
-        print("Key version: %d" % self.key_version)
-        print(f"Nonce: {self.nonce}")
-
->>>>>>> 62a009cd
+
 
 class NotImplementedEvent(BinLogEvent):
     def __init__(self, from_packet, event_size, table_map, ctl_connection, **kwargs):
