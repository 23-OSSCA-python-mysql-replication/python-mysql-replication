# -*- coding: utf-8 -*-

import binascii
import struct
import datetime
import decimal
import zlib

from pymysqlreplication.constants.STATUS_VAR_KEY import *
from pymysqlreplication.exceptions import StatusVariableMismatch
from typing import Union, Optional


class BinLogEvent(object):
<<<<<<< HEAD
    def __init__(
        self,
        from_packet,
        event_size,
        table_map,
        ctl_connection,
        mysql_version=(0, 0, 0),
        only_tables=None,
        ignored_tables=None,
        only_schemas=None,
        ignored_schemas=None,
        freeze_schema=False,
        fail_on_table_metadata_unavailable=False,
        ignore_decode_errors=False,
    ):
=======
    def __init__(self, from_packet, event_size, table_map, ctl_connection,
                 mysql_version=(0,0,0),
                 only_tables=None,
                 ignored_tables=None,
                 only_schemas=None,
                 ignored_schemas=None,
                 freeze_schema=False,
                 fail_on_table_metadata_unavailable=False,
                 ignore_decode_errors=False,
                 verify_checksum=False,):
>>>>>>> c977dd8d
        self.packet = from_packet
        self.table_map = table_map
        self.event_type = self.packet.event_type
        self.timestamp = self.packet.timestamp
        self.event_size = event_size
        self._ctl_connection = ctl_connection
        self.mysql_version = mysql_version
        self._fail_on_table_metadata_unavailable = fail_on_table_metadata_unavailable
        self._ignore_decode_errors = ignore_decode_errors
        self._verify_checksum = verify_checksum
        self._is_event_valid = None
        # The event have been fully processed, if processed is false
        # the event will be skipped
        self._processed = True
        self.complete = True
        self._verify_event()

    def _read_table_id(self):
        # Table ID is 6 byte
        # pad little-endian number
        table_id = self.packet.read(6) + b"\x00\x00"
        return struct.unpack("<Q", table_id)[0]

    def _verify_event(self):
        if not self._verify_checksum:
            return

        self.packet.rewind(1)
        data = self.packet.read(19 + self.event_size)
        footer = self.packet.read(4)
        byte_data = zlib.crc32(data).to_bytes(4, byteorder='little')
        self._is_event_valid = True if byte_data == footer else False
        self.packet.read_bytes -= (19 + self.event_size + 4)
        self.packet.rewind(20)

    def dump(self):
        print("=== %s ===" % (self.__class__.__name__))
        print(
            "Date: %s"
            % (datetime.datetime.utcfromtimestamp(self.timestamp).isoformat())
        )
        print("Log position: %d" % self.packet.log_pos)
        print("Event size: %d" % (self.event_size))
        print("Read bytes: %d" % (self.packet.read_bytes))
        self._dump()
        print()

    def _dump(self):
        """Core data dumped for the event"""
        pass

class GtidEvent(BinLogEvent):
<<<<<<< HEAD
    """GTID change in binlog event"""

=======
    """
    GTID change in binlog event

    For more information: `[GTID] <https://mariadb.com/kb/en/gtid/>`_ `[see also] <https://dev.mysql.com/doc/dev/mysql-server/latest/classbinary__log_1_1Gtid__event.html>`_

    :ivar commit_flag: 1byte - 00000001 = Transaction may have changes logged with SBR.
            In 5.6, 5.7.0-5.7.18, and 8.0.0-8.0.1, this flag is always set. Starting in 5.7.19 and 8.0.2, this flag is cleared if the transaction only contains row events. It is set if any part of the transaction is written in statement format.
    :ivar sid: 16 byte sequence - UUID representing the SID
    :ivar gno: int - Group number, second component of GTID.
    :ivar lt_type: int(1 byte) - The type of logical timestamp used in the logical clock fields.
    :ivar last_committed: Store the transaction's commit parent sequence_number
    :ivar sequence_number: The transaction's logical timestamp assigned at prepare phase
    """
>>>>>>> c977dd8d
    def __init__(self, from_packet, event_size, table_map, ctl_connection, **kwargs):
        super().__init__(from_packet, event_size, table_map, ctl_connection, **kwargs)

        self.commit_flag = struct.unpack("!B", self.packet.read(1))[0] == 1
        self.sid = self.packet.read(16)
        self.gno = struct.unpack("<Q", self.packet.read(8))[0]
        self.lt_type = self.packet.read(1)[0]

        if self.mysql_version >= (5, 7):
            self.last_committed = struct.unpack("<Q", self.packet.read(8))[0]
            self.sequence_number = struct.unpack("<Q", self.packet.read(8))[0]

    @property
    def gtid(self):
        """
        GTID = source_id:transaction_id
        Eg: 3E11FA47-71CA-11E1-9E33-C80AA9429562:23
        See: http://dev.mysql.com/doc/refman/5.6/en/replication-gtids-concepts.html"""
        nibbles = binascii.hexlify(self.sid).decode("ascii")
        gtid = "%s-%s-%s-%s-%s:%d" % (
            nibbles[:8],
            nibbles[8:12],
            nibbles[12:16],
            nibbles[16:20],
            nibbles[20:],
            self.gno,
        )
        return gtid

    def _dump(self):
        print("Commit: %s" % self.commit_flag)
        print("GTID_NEXT: %s" % self.gtid)
        if hasattr(self, "last_committed"):
            print("last_committed: %d" % self.last_committed)
            print("sequence_number: %d" % self.sequence_number)

    def __repr__(self):
        return '<GtidEvent "%s">' % self.gtid


class PreviousGtidsEvent(BinLogEvent):
    """
    PreviousGtidEvent is contains the Gtids executed in the last binary log file.
    Attributes:
        n_sid: which size is the gtid_set
        sid: 16bytes UUID as a binary
        n_intervals: how many intervals are sent
    Eg: [4c9e3dfc-9d25-11e9-8d2e-0242ac1cfd7e:1-100, 4c9e3dfc-9d25-11e9-8d2e-0242ac1cfd7e:1-10:20-30]
    """
    def __init__(self, from_packet, event_size, table_map, ctl_connection, **kwargs):
        super(PreviousGtidsEvent, self).__init__(from_packet, event_size, table_map,
                                                ctl_connection, **kwargs)

        self._n_sid = self.packet.read_int64()
        self._gtids = []

        for _ in range(self._n_sid):
            sid = self.packet.read(16)
            n_intervals = self.packet.read_uint64()
            intervals = [f"{self.packet.read_int64()}-{self.packet.read_uint64()}" for _ in range(n_intervals)]
            nibbles = binascii.hexlify(sid).decode('ascii')
            gtid = '%s-%s-%s-%s-%s:%s' % (
                nibbles[:8], nibbles[8:12], nibbles[12:16], nibbles[16:20], nibbles[20:], ':'.join(intervals))
            self._gtids.append(gtid)

        self._previous_gtids = ','.join(self._gtids)

    def _dump(self):
        print("previous_gtids: %s" % self._previous_gtids)

    def __repr__(self):
        return '<PreviousGtidsEvent "%s">' % self._previous_gtids


class MariadbGtidEvent(BinLogEvent):
    """
    GTID(Global Transaction Identifier) change in binlog event in MariaDB

    For more information: `[see details] <https://mariadb.com/kb/en/gtid_event/>`_.

    :ivar server_id: int - The ID of the server where the GTID event occurred.
    :ivar gtid_seq_no: int - The sequence number of the GTID event.
    :ivar domain_id: int - The domain ID associated with the GTID event.
    :ivar flags: int - Flags related to the GTID event.
    :ivar gtid: str - The Global Transaction Identifier in the format ‘domain_id-server_id-gtid_seq_no’.
    """

    def __init__(self, from_packet, event_size, table_map, ctl_connection, **kwargs):
        super().__init__(from_packet, event_size, table_map, ctl_connection, **kwargs)

        self.server_id = self.packet.server_id
        self.gtid_seq_no = self.packet.read_uint64()
        self.domain_id = self.packet.read_uint32()
        self.flags = self.packet.read_uint8()
        self.gtid = "%d-%d-%d" % (self.domain_id, self.server_id, self.gtid_seq_no)

    def _dump(self):
        super()._dump()
        print("Flags:", self.flags)
        print("GTID:", self.gtid)


class MariadbBinLogCheckPointEvent(BinLogEvent):
    """
    Represents a checkpoint in a binlog event in MariaDB.

    More details are available in the MariaDB Knowledge Base:
    https://mariadb.com/kb/en/binlog_checkpoint_event/

    :ivar filename_length: int - The length of the filename.
    :ivar filename: str - The name of the file saved at the checkpoint.
    """

    def __init__(self, from_packet, event_size, table_map, ctl_connection, **kwargs):
        super(MariadbBinLogCheckPointEvent, self).__init__(
            from_packet, event_size, table_map, ctl_connection, **kwargs
        )
        filename_length = self.packet.read_uint32()
        self.filename = self.packet.read(filename_length).decode()

    def _dump(self):
        print("Filename:", self.filename)


class MariadbAnnotateRowsEvent(BinLogEvent):
    """
    Annotate rows event
    If you want to check this binlog, change the value of the flag(line 382 of the 'binlogstream.py') option to 2
    https://mariadb.com/kb/en/annotate_rows_event/

    :ivar sql_statement: str - The SQL statement
    """

    def __init__(self, from_packet, event_size, table_map, ctl_connection, **kwargs):
        super().__init__(from_packet, event_size, table_map, ctl_connection, **kwargs)
        self.sql_statement = self.packet.read(event_size)

    def _dump(self):
        super()._dump()
        print("SQL statement :", self.sql_statement)


class MariadbGtidListEvent(BinLogEvent):
    """
    GTID List event
    https://mariadb.com/kb/en/gtid_list_event/

    :ivar gtid_length: int - Number of GTIDs
    :ivar gtid_list: list - list of 'MariadbGtidObejct'

    'MariadbGtidObejct' Attributes:
        domain_id: Replication Domain ID
        server_id: Server_ID
        gtid_seq_no: GTID sequence
        gtid: 'domain_id'+ 'server_id' + 'gtid_seq_no'
    """

    def __init__(self, from_packet, event_size, table_map, ctl_connection, **kwargs):
        super(MariadbGtidListEvent, self).__init__(
            from_packet, event_size, table_map, ctl_connection, **kwargs
        )

        class MariadbGtidObejct(BinLogEvent):
            """
            Information class of elements in GTID list
            """

            def __init__(
                self, from_packet, event_size, table_map, ctl_connection, **kwargs
            ):
                super(MariadbGtidObejct, self).__init__(
                    from_packet, event_size, table_map, ctl_connection, **kwargs
                )
                self.domain_id = self.packet.read_uint32()
                self.server_id = self.packet.read_uint32()
                self.gtid_seq_no = self.packet.read_uint64()
                self.gtid = "%d-%d-%d" % (
                    self.domain_id,
                    self.server_id,
                    self.gtid_seq_no,
                )

        self.gtid_length = self.packet.read_uint32()
        self.gtid_list = [
            MariadbGtidObejct(
                from_packet, event_size, table_map, ctl_connection, **kwargs
            )
            for i in range(self.gtid_length)
        ]


class RotateEvent(BinLogEvent):
    """
    Change MySQL bin log file
    Represents information for the slave to know the name of the binary log it is going to receive.

    For more information: `[see details] <https://dev.mysql.com/doc/dev/mysql-server/latest/classbinary__log_1_1Rotate__event.html>`_.

    :ivar position: int - Position inside next binlog
    :ivar next_binlog: str - Name of next binlog file
    """

    def __init__(self, from_packet, event_size, table_map, ctl_connection, **kwargs):
        super().__init__(from_packet, event_size, table_map, ctl_connection, **kwargs)
        self.position = struct.unpack("<Q", self.packet.read(8))[0]
        self.next_binlog = self.packet.read(event_size - 8).decode()

    def dump(self):
        print("=== %s ===" % (self.__class__.__name__))
        print("Position: %d" % self.position)
        print("Next binlog file: %s" % self.next_binlog)
        print()


class XAPrepareEvent(BinLogEvent):
    """
    An XA prepare event is generated for a XA prepared transaction.
    Like Xid_event, it contains XID of the **prepared** transaction.

    For more information: `[see details] <https://dev.mysql.com/doc/refman/8.0/en/xa-statements.html>`_.

    :ivar one_phase: current XA transaction commit method
    :ivar xid_format_id: a number that identifies the format used by the gtrid and bqual values
    :ivar xid: serialized XID representation of XA transaction (xid_gtrid + xid_bqual)
    """

    def __init__(self, from_packet, event_size, table_map, ctl_connection, **kwargs):
        super().__init__(from_packet, event_size, table_map, ctl_connection, **kwargs)

        # one_phase is True: XA COMMIT ... ONE PHASE
        # one_phase is False: XA PREPARE
        self.one_phase = self.packet.read(1) != b"\x00"
        self.xid_format_id = struct.unpack("<I", self.packet.read(4))[0]
        gtrid_length = struct.unpack("<I", self.packet.read(4))[0]
        bqual_length = struct.unpack("<I", self.packet.read(4))[0]
        self.xid_gtrid = self.packet.read(gtrid_length)
        self.xid_bqual = self.packet.read(bqual_length)

    @property
    def xid(self):
        return self.xid_gtrid.decode() + self.xid_bqual.decode()

    def _dump(self):
        print("One phase: %s" % self.one_phase)
        print("XID formatID: %d" % self.xid_format_id)
        print("XID: %s" % self.xid)


class FormatDescriptionEvent(BinLogEvent):
    """
    Represents a Format Description Event in the MySQL binary log.

    This event is written at the start of a binary log file for binlog version 4.
    It provides the necessary information to decode subsequent events in the file.

    :ivar binlog_version: int - Version of the binary log format.
    :ivar mysql_version_str: str - Server's MySQL version in string format.
    """

    def __init__(self, from_packet, event_size, table_map, ctl_connection, **kwargs):
        super().__init__(from_packet, event_size, table_map, ctl_connection, **kwargs)
        self.binlog_version = struct.unpack("<H", self.packet.read(2))
        self.mysql_version_str = self.packet.read(50).rstrip(b"\0").decode()
        numbers = self.mysql_version_str.split("-")[0]
        self.mysql_version = tuple(map(int, numbers.split(".")))

    def _dump(self):
        print("Binlog version: %s" % self.binlog_version)
        print("MySQL version: %s" % self.mysql_version_str)


class StopEvent(BinLogEvent):
    pass


class XidEvent(BinLogEvent):
    """
    A COMMIT event generated when COMMIT of a transaction that modifies one or more tables of an XA-capable storage engine occurs.

    For more information: `[see details] <https://mariadb.com/kb/en/xid_event/>`_.

    :ivar xid: uint - Transaction ID for 2 Phase Commit.
    """

    def __init__(self, from_packet, event_size, table_map, ctl_connection, **kwargs):
        super().__init__(from_packet, event_size, table_map, ctl_connection, **kwargs)
        self.xid = struct.unpack("<Q", self.packet.read(8))[0]

    def _dump(self):
        super()._dump()
        print("Transaction ID: %d" % (self.xid))


class HeartbeatLogEvent(BinLogEvent):
    """A Heartbeat event
    Heartbeats are sent by the master.
    Master sends heartbeats when there are no unsent events in the binary log file after certain period of time.
    The interval is defined by MASTER_HEARTBEAT_PERIOD connection setting.

    `[see MASTER_HEARTBEAT_PERIOD] <https://dev.mysql.com/doc/refman/8.0/en/change-master-to.html>`_.

    A Mysql server also does it for each skipped events in the log.
    This is because to make the slave bump its position so that
    if a disconnection occurs, the slave will only reconnects from the lasted skipped position. (Baloo's idea)

    (see Binlog_sender::send_events in sql/rpl_binlog_sender.cc)

    Warning:
    That makes 106 bytes of data for skipped event in the binlog.
    *this is also the case with GTID replication*.
    To mitigate such behavior, you are expected to keep the binlog small
    (see max_binlog_size, defaults to 1G).
    In any case, the timestamp is 0 (as in 1970-01-01T00:00:00).

    :ivar ident: Name of the current binlog
    """

    def __init__(self, from_packet, event_size, table_map, ctl_connection, **kwargs):
        super().__init__(from_packet, event_size, table_map, ctl_connection, **kwargs)
        self.ident = self.packet.read(event_size).decode()

    def _dump(self):
        super()._dump()
        print("Current binlog: %s" % (self.ident))


class QueryEvent(BinLogEvent):
<<<<<<< HEAD
    """This event is trigger when a query is run of the database.
    Only replicated queries are logged."""

=======
    """
    QueryEvent is generated for each query that modified database.
    If row-based replication is used, DML will not be logged as RowsEvent instead.

    :ivar slave_proxy_id: int - The id of the thread that issued this statement on the master server
    :ivar execution_time: int - The time from when the query started to when it was logged in the binlog, in seconds.
    :ivar schema_length: int - The length of the name of the currently selected database.
    :ivar error_code: int - Error code generated by the master
    :ivar status_vars_length: int - The length of the status variable

    :ivar schema: str - The name of the currently selected database.
    :ivar query: str - The query executed.
    """
>>>>>>> c977dd8d
    def __init__(self, from_packet, event_size, table_map, ctl_connection, **kwargs):
        super().__init__(from_packet, event_size, table_map, ctl_connection, **kwargs)

        # Post-header
        self.slave_proxy_id = self.packet.read_uint32()
        self.execution_time = self.packet.read_uint32()
        self.schema_length = struct.unpack("!B", self.packet.read(1))[0]
        self.error_code = self.packet.read_uint16()
        self.status_vars_length = self.packet.read_uint16()

        # Payload
        status_vars_end_pos = self.packet.read_bytes + self.status_vars_length
        while self.packet.read_bytes < status_vars_end_pos:
            # read KEY for status variable
            status_vars_key = self.packet.read_uint8()
            # read VALUE for status variable
            self._read_status_vars_value_for_key(status_vars_key)

        self.schema = self.packet.read(self.schema_length)
        self.packet.advance(1)

<<<<<<< HEAD
        self.query = self.packet.read(
            event_size - 13 - self.status_vars_length - self.schema_length - 1
        ).decode("utf-8")
        # string[EOF]    query
=======
        query = self.packet.read(event_size - 13 - self.status_vars_length
                                 - self.schema_length - 1)
        self.query = query.decode("utf-8", errors='backslashreplace')
        #string[EOF]    query
>>>>>>> c977dd8d

    def _dump(self):
        super()._dump()
        print("Schema: %s" % (self.schema))
        print("Execution time: %d" % (self.execution_time))
        print("Query: %s" % (self.query))

    def _read_status_vars_value_for_key(self, key):
        """parse status variable VALUE for given KEY

        A status variable in query events is a sequence of status KEY-VALUE pairs.
        Parsing logic from mysql-server source code edited by dongwook-chan
        https://github.com/mysql/mysql-server/blob/beb865a960b9a8a16cf999c323e46c5b0c67f21f/libbinlogevents/src/statement_events.cpp#L181-L336

        :ivar key: key for status variable
        """
        if key == Q_FLAGS2_CODE:  # 0x00
            self.flags2 = self.packet.read_uint32()
        elif key == Q_SQL_MODE_CODE:  # 0x01
            self.sql_mode = self.packet.read_uint64()
        elif key == Q_CATALOG_CODE:  # 0x02 for MySQL 5.0.x
            pass
        elif key == Q_AUTO_INCREMENT:  # 0x03
            self.auto_increment_increment = self.packet.read_uint16()
            self.auto_increment_offset = self.packet.read_uint16()
        elif key == Q_CHARSET_CODE:  # 0x04
            self.character_set_client = self.packet.read_uint16()
            self.collation_connection = self.packet.read_uint16()
            self.collation_server = self.packet.read_uint16()
        elif key == Q_TIME_ZONE_CODE:  # 0x05
            time_zone_len = self.packet.read_uint8()
            if time_zone_len:
                self.time_zone = self.packet.read(time_zone_len)
<<<<<<< HEAD
        elif key == Q_CATALOG_NZ_CODE:  # 0x06
=======
        elif key == Q_CATALOG_NZ_CODE:                # 0x06
>>>>>>> c977dd8d
            catalog_len = self.packet.read_uint8()
            if catalog_len:
                self.catalog_nz_code = self.packet.read(catalog_len)
        elif key == Q_LC_TIME_NAMES_CODE:  # 0x07
            self.lc_time_names_number = self.packet.read_uint16()
        elif key == Q_CHARSET_DATABASE_CODE:  # 0x08
            self.charset_database_number = self.packet.read_uint16()
        elif key == Q_TABLE_MAP_FOR_UPDATE_CODE:  # 0x09
            self.table_map_for_update = self.packet.read_uint64()
        elif key == Q_MASTER_DATA_WRITTEN_CODE:  # 0x0A
            pass
        elif key == Q_INVOKER:  # 0x0B
            user_len = self.packet.read_uint8()
            if user_len:
                self.user = self.packet.read(user_len)
            host_len = self.packet.read_uint8()
            if host_len:
                self.host = self.packet.read(host_len)
        elif key == Q_UPDATED_DB_NAMES:  # 0x0C
            mts_accessed_dbs = self.packet.read_uint8()
            """
            mts_accessed_dbs < 254:
                `mts_accessed_dbs` is equal to the number of dbs
                accessed by the query event.
            mts_accessed_dbs == 254:
                This is the case where the number of dbs accessed
                is 1 and the name of the only db is ""
                Since no further parsing required(empty name), return.
            """
            if mts_accessed_dbs == 254:
                return
            dbs = []
            for i in range(mts_accessed_dbs):
                db = self.packet.read_string()
                dbs.append(db)
            self.mts_accessed_db_names = dbs
        elif key == Q_MICROSECONDS:  # 0x0D
            self.microseconds = self.packet.read_uint24()
        elif key == Q_COMMIT_TS:  # 0x0E
            pass
        elif key == Q_COMMIT_TS2:  # 0x0F
            pass
        elif key == Q_EXPLICIT_DEFAULTS_FOR_TIMESTAMP:  # 0x10
            self.explicit_defaults_ts = self.packet.read_uint8()
        elif key == Q_DDL_LOGGED_WITH_XID:  # 0x11
            self.ddl_xid = self.packet.read_uint64()
        elif key == Q_DEFAULT_COLLATION_FOR_UTF8MB4:  # 0x12
            self.default_collation_for_utf8mb4_number = self.packet.read_uint16()
        elif key == Q_SQL_REQUIRE_PRIMARY_KEY:  # 0x13
            self.sql_require_primary_key = self.packet.read_uint8()
        elif key == Q_DEFAULT_TABLE_ENCRYPTION:  # 0x14
            self.default_table_encryption = self.packet.read_uint8()
        elif key == Q_HRNOW:
            self.hrnow = self.packet.read_uint24()
        elif key == Q_XID:
            self.xid = self.packet.read_uint64()
        else:
            raise StatusVariableMismatch


class BeginLoadQueryEvent(BinLogEvent):
    """
    This event is written into the binary log file for LOAD DATA INFILE events
    if the server variable binlog_mode was set to "STATEMENT".

    :ivar file_id: the id of the file
    :ivar block-data: data block about "LOAD DATA INFILE"
    """

    def __init__(self, from_packet, event_size, table_map, ctl_connection, **kwargs):
        super().__init__(from_packet, event_size, table_map, ctl_connection, **kwargs)

        # Payload
        self.file_id = self.packet.read_uint32()
        self.block_data = self.packet.read(event_size - 4)

    def _dump(self):
        super()._dump()
        print("File id: %d" % (self.file_id))
        print("Block data: %s" % (self.block_data))


class ExecuteLoadQueryEvent(BinLogEvent):
    """
    This event handles "LOAD DATA INFILE" statement.
    LOAD DATA INFILE statement reads data from file and insert into database's table.
    Since QueryEvent cannot explain this special action, ExecuteLoadQueryEvent is needed.
    So it is similar to a QUERY_EVENT except that it has extra static fields.

    :ivar slave_proxy_id: int - The id of the thread that issued this statement on the master server
    :ivar execution_time: int - The number of seconds that the statement took to execute
    :ivar schema_length: int - The length of the default database's name when the statement was executed.
    :ivar error_code: int - The error code resulting from execution of the statement on the master
    :ivar status_vars_length: int - The length of the status variable block
    :ivar file_id: int - The id of the loaded file
    :ivar start_pos: int - Offset from the start of the statement to the beginning of the filename
    :ivar end_pos: int - Offset from the start of the statement to the end of the filename
    :ivar dup_handling_flags: int - How LOAD DATA INFILE handles duplicated data (0x0: error, 0x1: ignore, 0x2: replace)
    """

    def __init__(self, from_packet, event_size, table_map, ctl_connection, **kwargs):
        super().__init__(from_packet, event_size, table_map, ctl_connection, **kwargs)

        # Post-header
        self.slave_proxy_id = self.packet.read_uint32()
        self.execution_time = self.packet.read_uint32()
        self.schema_length = self.packet.read_uint8()
        self.error_code = self.packet.read_uint16()
        self.status_vars_length = self.packet.read_uint16()

        # Payload
        self.file_id = self.packet.read_uint32()
        self.start_pos = self.packet.read_uint32()
        self.end_pos = self.packet.read_uint32()
        self.dup_handling_flags = self.packet.read_uint8()

    def _dump(self):
        super(ExecuteLoadQueryEvent, self)._dump()
        print("Slave proxy id: %d" % (self.slave_proxy_id))
        print("Execution time: %d" % (self.execution_time))
        print("Schema length: %d" % (self.schema_length))
        print("Error code: %d" % (self.error_code))
        print("Status vars length: %d" % (self.status_vars_length))
        print("File id: %d" % (self.file_id))
        print("Start pos: %d" % (self.start_pos))
        print("End pos: %d" % (self.end_pos))
        print("Dup handling flags: %d" % (self.dup_handling_flags))


class IntvarEvent(BinLogEvent):
    """
    Stores the value of auto-increment variables.
    This event will be created just before a QueryEvent.

    :ivar type: int - 1 byte identifying the type of variable stored.
    Can be either LAST_INSERT_ID_EVENT (1) or INSERT_ID_EVENT (2).
    :ivar value: int - The value of the variable
    """

    def __init__(self, from_packet, event_size, table_map, ctl_connection, **kwargs):
        super().__init__(from_packet, event_size, table_map, ctl_connection, **kwargs)

        # Payload
        self.type = self.packet.read_uint8()
        self.value = self.packet.read_uint32()

    def _dump(self):
        super()._dump()
        print("type: %d" % (self.type))
        print("Value: %d" % (self.value))


class RandEvent(BinLogEvent):
    """
    RandEvent is generated every time a statement uses the RAND() function.
    Indicates the seed values to use for generating a random number with RAND() in the next statement.

    RandEvent only works in statement-based logging (need to set binlog_format as 'STATEMENT')
    and only works when the seed number is not specified.

    :ivar seed1: int - value for the first seed
    :ivar seed2: int - value for the second seed
    """
<<<<<<< HEAD

=======
>>>>>>> c977dd8d
    def __init__(self, from_packet, event_size, table_map, ctl_connection, **kwargs):
        super().__init__(from_packet, event_size, table_map, ctl_connection, **kwargs)
        # Payload
        self._seed1 = self.packet.read_uint64()
        self._seed2 = self.packet.read_uint64()

    @property
    def seed1(self):
        """Get the first seed value"""
        return self._seed1

    @property
    def seed2(self):
        """Get the second seed value"""
        return self._seed2

    def _dump(self):
        super()._dump()
        print("seed1: %d" % (self.seed1))
        print("seed2: %d" % (self.seed2))

class UserVarEvent(BinLogEvent):
    """
    UserVarEvent is generated every time a statement uses a user variable.
    Indicates the value to use for the user variable in the next statement.

    :ivar name_len: int - Length of user variable
    :ivar name: str - User variable name
    :ivar value: str - Value of the user variable
    :ivar type: int - Type of the user variable
    :ivar charset: int - The number of the character set for the user variable
    :ivar is_null: int - Non-zero if the variable value is the SQL NULL value, 0 otherwise
    :ivar flags: int - Extra flags associated with the user variable
    """

    def __init__(self, from_packet, event_size, table_map, ctl_connection, **kwargs):
        super(UserVarEvent, self).__init__(from_packet, event_size, table_map, ctl_connection, **kwargs)

        # Payload
        self.name_len: int = self.packet.read_uint32()
        self.name: str = self.packet.read(self.name_len).decode()
        self.is_null: int = self.packet.read_uint8()
        self.type_to_codes_and_method: dict = {
            0x00: ['STRING_RESULT', self._read_string],
            0x01: ['REAL_RESULT', self._read_real],
            0x02: ['INT_RESULT', self._read_int],
            0x03: ['ROW_RESULT', self._read_default],
            0x04: ['DECIMAL_RESULT', self._read_decimal]
        }

        self.value: Optional[Union[str, float, int, decimal.Decimal]] = None
        self.flags: Optional[int] = None
        self.temp_value_buffer: Union[bytes, memoryview] = b''

        if not self.is_null:
            self.type: int = self.packet.read_uint8()
            self.charset: int = self.packet.read_uint32()
            self.value_len: int = self.packet.read_uint32()
            self.temp_value_buffer: Union[bytes, memoryview] = self.packet.read(self.value_len)
            self.flags: int = self.packet.read_uint8()
            self._set_value_from_temp_buffer()
        else:
            self.type, self.charset, self.value_len, self.value, self.flags = None, None, None, None, None

    def _set_value_from_temp_buffer(self):
        """
        Set the value from the temporary buffer based on the type code.
        """
        if self.temp_value_buffer:
            type_code, read_method = self.type_to_codes_and_method.get(self.type, ["UNKNOWN_RESULT", self._read_default])
            if type_code == 'INT_RESULT':
                self.value = read_method(self.temp_value_buffer, self.flags)
            else:
                self.value = read_method(self.temp_value_buffer)

    def _read_string(self, buffer: bytes) -> str:
        """
        Read string data.
        """
        return buffer.decode()

    def _read_real(self, buffer: bytes) -> float:
        """
        Read real data.
        """
        return struct.unpack('<d', buffer)[0]

    def _read_int(self, buffer: bytes, flags: int) -> int:
        """
        Read integer data.
        """
        fmt = '<Q' if flags == 1 else '<q'
        return struct.unpack(fmt, buffer)[0]

    def _read_decimal(self, buffer: bytes) -> decimal.Decimal:
        """
        Read decimal data.
        """
        self.precision = self.temp_value_buffer[0]
        self.decimals = self.temp_value_buffer[1]
        raw_decimal = self.temp_value_buffer[2:]
        return self._parse_decimal_from_bytes(raw_decimal, self.precision, self.decimals)

    def _read_default(self) -> bytes:
        """
        Read default data.
        Used when the type is None.
        """
        return self.packet.read(self.value_len)

    @staticmethod
    def _parse_decimal_from_bytes(raw_decimal: bytes, precision: int, decimals: int) -> decimal.Decimal:
        """
        Parse decimal from bytes.
        """
        digits_per_integer = 9
        compressed_bytes = [0, 1, 1, 2, 2, 3, 3, 4, 4, 4]
        integral = precision - decimals

        uncomp_integral, comp_integral = divmod(integral, digits_per_integer)
        uncomp_fractional, comp_fractional = divmod(decimals, digits_per_integer)

        res = "-" if not raw_decimal[0] & 0x80 else ""
        mask = -1 if res == "-" else 0
        raw_decimal = bytearray([raw_decimal[0] ^ 0x80]) + raw_decimal[1:]

        def decode_decimal_decompress_value(comp_indx, data, mask):
            size = compressed_bytes[comp_indx]
            if size > 0:
                databuff = bytearray(data[:size])
                for i in range(size):
                    databuff[i] = (databuff[i] ^ mask) & 0xFF
                return size, int.from_bytes(databuff, byteorder='big')
            return 0, 0

        pointer, value = decode_decimal_decompress_value(comp_integral, raw_decimal, mask)
        res += str(value)

        for _ in range(uncomp_integral):
            value = struct.unpack('>i', raw_decimal[pointer:pointer+4])[0] ^ mask
            res += '%09d' % value
            pointer += 4

        res += "."

        for _ in range(uncomp_fractional):
            value = struct.unpack('>i', raw_decimal[pointer:pointer+4])[0] ^ mask
            res += '%09d' % value
            pointer += 4

        size, value = decode_decimal_decompress_value(comp_fractional, raw_decimal[pointer:], mask)
        if size > 0:
            res += '%0*d' % (comp_fractional, value)
        return decimal.Decimal(res)

    def _dump(self) -> None:
        super(UserVarEvent, self)._dump()
        print("User variable name: %s" % self.name)
        print("Is NULL: %s" % ("Yes" if self.is_null else "No"))
        if not self.is_null:
            print("Type: %s" % self.type_to_codes_and_method.get(self.type, ['UNKNOWN_TYPE'])[0])
            print("Charset: %s" % self.charset)
            print("Value: %s" % self.value)
            print("Flags: %s" % self.flags)

class MariadbStartEncryptionEvent(BinLogEvent):
    """
    Since MariaDB 10.1.7,
    the START_ENCRYPTION event is written to every binary log file
    if encrypt_binlog is set to ON. Prior to enabling this setting,
    additional configuration steps are required in MariaDB.
    (Link: https://mariadb.com/kb/en/encrypting-binary-logs/)

    This event is written just once, after the Format Description event

    Attributes:
        schema: The Encryption scheme, always set to 1 for system files.
        key_version: The Encryption key version.
        nonce: Nonce (12 random bytes) of current binlog file.
    """

    def __init__(self, from_packet, event_size, table_map, ctl_connection, **kwargs):
        super().__init__(from_packet, event_size, table_map, ctl_connection, **kwargs)

        self.schema = self.packet.read_uint8()
        self.key_version = self.packet.read_uint32()
        self.nonce = self.packet.read(12)

    def _dump(self):
        print("Schema: %d" % self.schema)
        print("Key version: %d" % self.key_version)
        print(f"Nonce: {self.nonce}")


class RowsQueryLogEvent(BinLogEvent):
    """
    Record original query for the row events in Row-Based Replication

    More details are available in the MySQL Knowledge Base:
    https://dev.mysql.com/doc/dev/mysql-server/latest/classRows__query__log__event.html

    :ivar query_length: uint - Length of the SQL statement
    :ivar query: str - The executed SQL statement
    """

    def __init__(self, from_packet, event_size, table_map, ctl_connection, **kwargs):
        super(RowsQueryLogEvent, self).__init__(
            from_packet, event_size, table_map, ctl_connection, **kwargs
        )
        self.query_length = self.packet.read_uint8()
        self.query = self.packet.read(self.query_length).decode("utf-8")

    def dump(self):
        print("=== %s ===" % (self.__class__.__name__))
        print("Query length: %d" % self.query_length)
        print("Query: %s" % self.query)


class NotImplementedEvent(BinLogEvent):
    """
    Used as a temporary class for events that have not yet been implemented.

    The event referencing this class skips parsing.
    """
    def __init__(self, from_packet, event_size, table_map, ctl_connection, **kwargs):
        super().__init__(from_packet, event_size, table_map, ctl_connection, **kwargs)
        self.packet.advance(event_size)<|MERGE_RESOLUTION|>--- conflicted
+++ resolved
@@ -12,23 +12,6 @@
 
 
 class BinLogEvent(object):
-<<<<<<< HEAD
-    def __init__(
-        self,
-        from_packet,
-        event_size,
-        table_map,
-        ctl_connection,
-        mysql_version=(0, 0, 0),
-        only_tables=None,
-        ignored_tables=None,
-        only_schemas=None,
-        ignored_schemas=None,
-        freeze_schema=False,
-        fail_on_table_metadata_unavailable=False,
-        ignore_decode_errors=False,
-    ):
-=======
     def __init__(self, from_packet, event_size, table_map, ctl_connection,
                  mysql_version=(0,0,0),
                  only_tables=None,
@@ -39,7 +22,6 @@
                  fail_on_table_metadata_unavailable=False,
                  ignore_decode_errors=False,
                  verify_checksum=False,):
->>>>>>> c977dd8d
         self.packet = from_packet
         self.table_map = table_map
         self.event_type = self.packet.event_type
@@ -92,10 +74,6 @@
         pass
 
 class GtidEvent(BinLogEvent):
-<<<<<<< HEAD
-    """GTID change in binlog event"""
-
-=======
     """
     GTID change in binlog event
 
@@ -109,7 +87,6 @@
     :ivar last_committed: Store the transaction's commit parent sequence_number
     :ivar sequence_number: The transaction's logical timestamp assigned at prepare phase
     """
->>>>>>> c977dd8d
     def __init__(self, from_packet, event_size, table_map, ctl_connection, **kwargs):
         super().__init__(from_packet, event_size, table_map, ctl_connection, **kwargs)
 
@@ -437,11 +414,6 @@
 
 
 class QueryEvent(BinLogEvent):
-<<<<<<< HEAD
-    """This event is trigger when a query is run of the database.
-    Only replicated queries are logged."""
-
-=======
     """
     QueryEvent is generated for each query that modified database.
     If row-based replication is used, DML will not be logged as RowsEvent instead.
@@ -455,7 +427,6 @@
     :ivar schema: str - The name of the currently selected database.
     :ivar query: str - The query executed.
     """
->>>>>>> c977dd8d
     def __init__(self, from_packet, event_size, table_map, ctl_connection, **kwargs):
         super().__init__(from_packet, event_size, table_map, ctl_connection, **kwargs)
 
@@ -476,18 +447,10 @@
 
         self.schema = self.packet.read(self.schema_length)
         self.packet.advance(1)
-
-<<<<<<< HEAD
-        self.query = self.packet.read(
-            event_size - 13 - self.status_vars_length - self.schema_length - 1
-        ).decode("utf-8")
-        # string[EOF]    query
-=======
         query = self.packet.read(event_size - 13 - self.status_vars_length
                                  - self.schema_length - 1)
         self.query = query.decode("utf-8", errors='backslashreplace')
         #string[EOF]    query
->>>>>>> c977dd8d
 
     def _dump(self):
         super()._dump()
@@ -521,11 +484,7 @@
             time_zone_len = self.packet.read_uint8()
             if time_zone_len:
                 self.time_zone = self.packet.read(time_zone_len)
-<<<<<<< HEAD
-        elif key == Q_CATALOG_NZ_CODE:  # 0x06
-=======
         elif key == Q_CATALOG_NZ_CODE:                # 0x06
->>>>>>> c977dd8d
             catalog_len = self.packet.read_uint8()
             if catalog_len:
                 self.catalog_nz_code = self.packet.read(catalog_len)
@@ -689,10 +648,7 @@
     :ivar seed1: int - value for the first seed
     :ivar seed2: int - value for the second seed
     """
-<<<<<<< HEAD
-
-=======
->>>>>>> c977dd8d
+
     def __init__(self, from_packet, event_size, table_map, ctl_connection, **kwargs):
         super().__init__(from_packet, event_size, table_map, ctl_connection, **kwargs)
         # Payload
