--- conflicted
+++ resolved
@@ -12,13 +12,9 @@
     QueryEvent, RotateEvent, FormatDescriptionEvent,
     XidEvent, GtidEvent, StopEvent, XAPrepareEvent,
     BeginLoadQueryEvent, ExecuteLoadQueryEvent,
-<<<<<<< HEAD
-    HeartbeatLogEvent, NotImplementedEvent, 
-    MariadbGtidEvent, RandEvent, UserVarEvent)
-=======
-    HeartbeatLogEvent, NotImplementedEvent, MariadbGtidEvent,
-    MariadbAnnotateRowsEvent, RandEvent, MariadbStartEncryptionEvent, RowsQueryLogEvent)
->>>>>>> dc190cb2
+    HeartbeatLogEvent, NotImplementedEvent, RowsQueryLogEvent,
+    MariadbGtidEvent, MariadbAnnotateRowsEvent, MariadbStartEncryptionEvent,
+    RandEvent, UserVarEvent)
 from .exceptions import BinLogNotEnabled
 from .gtid import GtidSet
 from .packet import BinLogPacketWrapper
@@ -624,18 +620,13 @@
                 TableMapEvent,
                 HeartbeatLogEvent,
                 NotImplementedEvent,
+                RowsQueryLogEvent,
                 MariadbGtidEvent,
-<<<<<<< HEAD
+                MariadbAnnotateRowsEvent,
+                MariadbStartEncryptionEvent,
                 RandEvent,
                 UserVarEvent
-                ))
-=======
-                RowsQueryLogEvent,
-                MariadbAnnotateRowsEvent,
-                RandEvent,
-                MariadbStartEncryptionEvent,
             ))
->>>>>>> dc190cb2
         if ignored_events is not None:
             for e in ignored_events:
                 events.remove(e)
