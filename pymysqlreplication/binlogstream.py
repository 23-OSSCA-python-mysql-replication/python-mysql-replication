# -*- coding: utf-8 -*-

import struct
from distutils.version import LooseVersion

import pymysql
from pymysql.constants.COMMAND import COM_BINLOG_DUMP, COM_REGISTER_SLAVE
from pymysql.cursors import Cursor, DictCursor
from pymysql.connections import Connection, MysqlPacket

from . import event
from .constants.BINLOG import TABLE_MAP_EVENT, ROTATE_EVENT, FORMAT_DESCRIPTION_EVENT
from .event import (
    BinLogEvent, QueryEvent, RotateEvent, FormatDescriptionEvent,
    XidEvent, GtidEvent, StopEvent, XAPrepareEvent,
    BeginLoadQueryEvent, ExecuteLoadQueryEvent,
    HeartbeatLogEvent, NotImplementedEvent, MariadbGtidEvent,
    MariadbAnnotateRowsEvent, RandEvent, MariadbStartEncryptionEvent, RowsQueryLogEvent,
    MariadbGtidListEvent, MariadbBinLogCheckPointEvent, UserVarEvent,
    PreviousGtidsEvent)
from .exceptions import BinLogNotEnabled
from .gtid import GtidSet
from .packet import BinLogPacketWrapper
from .row_event import (
    UpdateRowsEvent, WriteRowsEvent, DeleteRowsEvent, TableMapEvent)
from typing import ByteString, Union, Optional, List, Tuple, Dict, Any, Iterator, FrozenSet, Type

try:
    from pymysql.constants.COMMAND import COM_BINLOG_DUMP_GTID
except ImportError:
    # Handle old pymysql versions
    # See: https://github.com/PyMySQL/PyMySQL/pull/261
    COM_BINLOG_DUMP_GTID = 0x1e

# 2013 Connection Lost
# 2006 MySQL server has gone away
MYSQL_EXPECTED_ERROR_CODES = [2013, 2006]


class ReportSlave(object):
    """
    Represent the values that you may report
    when connecting as a slave to a master. SHOW SLAVE HOSTS related.
    """

    def __init__(self, value: Union[str, Tuple[str, str, str, int], Dict[str, Union[str, int]]]) -> None:
        """
        Attributes:
            value: string, tuple or dict
                   if string, then it will be used hostname
                   if tuple it will be used as (hostname, user, password, port)
                   if dict, keys 'hostname', 'username', 'password', 'port' will be used.
        """
        self.hostname: str = ''
        self.username: str = ''
        self.password: str = ''
        self.port: int = 0

        if isinstance(value, (tuple, list)):
            try:
                self.hostname: str = value[0]
                self.username: str = value[1]
                self.password: str = value[2]
                self.port: int = int(value[3])
            except IndexError:
                pass
        elif isinstance(value, dict):
            for key in ['hostname', 'username', 'password', 'port']:
                try:
                    setattr(self, key, value[key])
                except KeyError:
                    pass
        else:
            self.hostname: Union[str, tuple] = value

    def __repr__(self) -> str:
        return '<ReportSlave hostname=%s username=%s password=%s port=%d>' % \
            (self.hostname, self.username, self.password, self.port)

    def encoded(self, server_id: int, master_id: int = 0) -> ByteString:
        """
        :ivar server_id: int - the slave server-id
        :ivar master_id: int - usually 0. Appears as "master id" in SHOW SLAVE HOSTS on the master.
                               Unknown what else it impacts.
        """

        # 1              [15] COM_REGISTER_SLAVE
        # 4              server-id
        # 1              slaves hostname length
        # string[$len]   slaves hostname
        # 1              slaves user len
        # string[$len]   slaves user
        # 1              slaves password len
        # string[$len]   slaves password
        # 2              slaves mysql-port
        # 4              replication rank
        # 4              master-id

        lhostname: int = len(self.hostname.encode())
        lusername: int = len(self.username.encode())
        lpassword: int = len(self.password.encode())

        packet_len: int = (1 +  # command
                           4 +  # server-id
                           1 +  # hostname length
                           lhostname +
                           1 +  # username length
                           lusername +
                           1 +  # password length
                           lpassword +
                           2 +  # slave mysql port
                           4 +  # replication rank
                           4)  # master-id

        MAX_STRING_LEN: int = 257  # one byte for length + 256 chars

        return (struct.pack('<i', packet_len) +
                bytes(bytearray([COM_REGISTER_SLAVE])) +
                struct.pack('<L', server_id) +
                struct.pack('<%dp' % min(MAX_STRING_LEN, lhostname + 1),
                            self.hostname.encode()) +
                struct.pack('<%dp' % min(MAX_STRING_LEN, lusername + 1),
                            self.username.encode()) +
                struct.pack('<%dp' % min(MAX_STRING_LEN, lpassword + 1),
                            self.password.encode()) +
                struct.pack('<H', self.port) +
                struct.pack('<l', 0) +
                struct.pack('<l', master_id))


class BinLogStreamReader(object):
    """
<<<<<<< HEAD
    Connect to replication stream and read event
    """
    report_slave: Optional[Union[str, Tuple[str, str, str, int]]] = None

    def __init__(self, connection_settings: Dict, server_id: int,
                 ctl_connection_settings: Optional[Dict] = None, resume_stream: bool = False,
                 blocking: bool = False, only_events: Optional[List[str]] = None, log_file: Optional[str] = None,
                 log_pos: Optional[int] = None, end_log_pos: Optional[int] = None,
                 filter_non_implemented_events: bool = True,
                 ignored_events: Optional[List[str]] = None, auto_position: Optional[str] = None,
                 only_tables: Optional[List[str]] = None, ignored_tables: Optional[List[str]] = None,
                 only_schemas: Optional[List[str]] = None, ignored_schemas: Optional[List[str]] = None,
                 freeze_schema: bool = False, skip_to_timestamp: Optional[float] = None,
                 report_slave: Optional[Union[str, Tuple[str, str, str, int]]] = None, slave_uuid: Optional[str] = None,
                 pymysql_wrapper: Optional[Connection] = None,
                 fail_on_table_metadata_unavailable: bool = False,
                 slave_heartbeat: Optional[float] = None,
                 is_mariadb: bool = False,
                 annotate_rows_event: bool = False,
                 ignore_decode_errors: bool = False) -> None:
=======
    report_slave = None

    def __init__(self, connection_settings, server_id,
                 ctl_connection_settings=None, resume_stream=False,
                 blocking=False, only_events=None, log_file=None,
                 log_pos=None, end_log_pos=None,
                 filter_non_implemented_events=True,
                 ignored_events=None, auto_position=None,
                 only_tables=None, ignored_tables=None,
                 only_schemas=None, ignored_schemas=None,
                 freeze_schema=False, skip_to_timestamp=None,
                 report_slave=None, slave_uuid=None,
                 pymysql_wrapper=None,
                 fail_on_table_metadata_unavailable=False,
                 slave_heartbeat=None,
                 is_mariadb=False,
                 annotate_rows_event=False,
                 ignore_decode_errors=False,
                 verify_checksum=False,):
>>>>>>> 19fe16c5
        """
        Attributes:
            ctl_connection_settings[Dict]: Connection settings for cluster holding
                                     schema information
            resume_stream[bool]: Start for event from position or the latest event of
                           binlog or from older available event
            blocking[bool]: When master has finished reading/sending binlog it will
                      send EOF instead of blocking connection.
            only_events[List[str]]: Array of allowed events
            ignored_events[List[str]]: Array of ignored events
            log_file[str]: Set replication start log file
            log_pos[int]: Set replication start log pos (resume_stream should be
                     true)
            end_log_pos[int]: Set replication end log pos
            auto_position[str]: Use master_auto_position gtid to set position
            only_tables[List[str]]: An array with the tables you want to watch (only works
                         in binlog_format ROW)
            ignored_tables[List[str]]: An array with the tables you want to skip
            only_schemas[List[str]]: An array with the schemas you want to watch
            ignored_schemas[List[str]]: An array with the schemas you want to skip
            freeze_schema[bool]: If true do not support ALTER TABLE. It's faster.
            skip_to_timestamp[float]: Ignore all events until reaching specified timestamp.
            report_slave[ReportSlave]: Report slave in SHOW SLAVE HOSTS.
            slave_uuid[str]: Report slave_uuid or replica_uuid in SHOW SLAVE HOSTS(MySQL 8.0.21-) or
                        SHOW REPLICAS(MySQL 8.0.22+) depends on your MySQL version.
            fail_on_table_metadata_unavailable[bool]: Should raise exception if we
                                                can't get table information on row_events
            slave_heartbeat[float]: (seconds) Should master actively send heartbeat on
                             connection. This also reduces traffic in GTID
                             replication on replication resumption (in case
                             many event to skip in binlog). See
                             MASTER_HEARTBEAT_PERIOD in mysql documentation
                             for semantics
            is_mariadb[bool]: Flag to indicate it's a MariaDB server, used with auto_position
                    to point to Mariadb specific GTID.
            annotate_rows_event[bool]: Parameter value to enable annotate rows event in mariadb,
                    used with 'is_mariadb'
<<<<<<< HEAD
            ignore_decode_errors[bool]: If true, any decode errors encountered
=======
            ignore_decode_errors: If true, any decode errors encountered
>>>>>>> 19fe16c5
                                  when reading column data will be ignored.
            verify_checksum: If true, verify events read from the binary log by examining checksums.
        """

        self.__connection_settings: Dict = connection_settings
        self.__connection_settings.setdefault("charset", "utf8")

        self.__connected_stream: bool = False
        self.__connected_ctl: bool = False
        self.__resume_stream: bool = resume_stream
        self.__blocking: bool = blocking
        self._ctl_connection_settings: Dict = ctl_connection_settings
        if ctl_connection_settings:
            self._ctl_connection_settings.setdefault("charset", "utf8")

        self.__only_tables: Optional[List[str]] = only_tables
        self.__ignored_tables: Optional[List[str]] = ignored_tables
        self.__only_schemas: Optional[List[str]] = only_schemas
        self.__ignored_schemas: Optional[List[str]] = ignored_schemas
        self.__freeze_schema: bool = freeze_schema
        self.__allowed_events: FrozenSet[str] = self._allowed_event_list(
            only_events, ignored_events, filter_non_implemented_events)
<<<<<<< HEAD
        self.__fail_on_table_metadata_unavailable: bool = fail_on_table_metadata_unavailable
        self.__ignore_decode_errors: bool = ignore_decode_errors
=======
        self.__fail_on_table_metadata_unavailable = fail_on_table_metadata_unavailable
        self.__ignore_decode_errors = ignore_decode_errors
        self.__verify_checksum = verify_checksum
>>>>>>> 19fe16c5

        # We can't filter on packet level TABLE_MAP and rotate event because
        # we need them for handling other operations
        self.__allowed_events_in_packet: FrozenSet[Type[BinLogEvent]] = frozenset(
            [TableMapEvent, RotateEvent]).union(self.__allowed_events)

        self.__server_id: int = server_id
        self.__use_checksum: bool = False

        # Store table meta information
        self.table_map: Dict = {}
        self.log_pos: Optional[int] = log_pos
        self.end_log_pos: Optional[int] = end_log_pos
        self.log_file: Optional[str] = log_file
        self.auto_position: Optional[str] = auto_position
        self.skip_to_timestamp: Optional[float] = skip_to_timestamp
        self.is_mariadb: bool = is_mariadb
        self.__annotate_rows_event: bool = annotate_rows_event

        if end_log_pos:
            self.is_past_end_log_pos: bool = False

        if report_slave:
            self.report_slave: ReportSlave = ReportSlave(report_slave)
        self.slave_uuid: Optional[str] = slave_uuid
        self.slave_heartbeat: Optional[float] = slave_heartbeat

        if pymysql_wrapper:
            self.pymysql_wrapper: Connection = pymysql_wrapper
        else:
            self.pymysql_wrapper: Optional[Union[Connection, Type[Connection]]] = pymysql.connect
        self.mysql_version: Tuple = (0, 0, 0)

    def close(self) -> None:
        if self.__connected_stream:
            self._stream_connection.close()
            self.__connected_stream: bool = False
        if self.__connected_ctl:
            # break reference cycle between stream reader and underlying
            # mysql connection object
            self._ctl_connection._get_table_information = None
            self._ctl_connection.close()
            self.__connected_ctl: bool = False

    def __connect_to_ctl(self) -> None:
        if not self._ctl_connection_settings:
            self._ctl_connection_settings: Dict[str, Any] = dict(self.__connection_settings)
        self._ctl_connection_settings["db"] = "information_schema"
        self._ctl_connection_settings["cursorclass"] = DictCursor
        self._ctl_connection_settings["autocommit"] = True
        self._ctl_connection: Connection = self.pymysql_wrapper(**self._ctl_connection_settings)
        self._ctl_connection._get_table_information = self.__get_table_information
        self.__connected_ctl: bool = True

    def __checksum_enabled(self) -> bool:
        """
        Return True if binlog-checksum = CRC32. Only for MySQL > 5.6
        """
        cur: Cursor = self._stream_connection.cursor()
        cur.execute("SHOW GLOBAL VARIABLES LIKE 'BINLOG_CHECKSUM'")
        result: Optional[Tuple[str, str]] = cur.fetchone()
        cur.close()

        if result is None:
            return False
        var, value = result[:2]
        if value == 'NONE':
            return False
        return True

    def _register_slave(self) -> None:
        if not self.report_slave:
            return

        packet: bytes = self.report_slave.encoded(self.__server_id)

        if pymysql.__version__ < LooseVersion("0.6"):
            self._stream_connection.wfile.write(packet)
            self._stream_connection.wfile.flush()
            self._stream_connection.read_packet()
        else:
            self._stream_connection._write_bytes(packet)
            self._stream_connection._next_seq_id = 1
            self._stream_connection._read_packet()

    def __connect_to_stream(self) -> None:
        # log_pos (4) -- position in the binlog-file to start the stream with
        # flags (2) BINLOG_DUMP_NON_BLOCK (0 or 1)
        # server_id (4) -- server id of this slave
        # log_file (string.EOF) -- filename of the binlog on the master
        self._stream_connection: Connection = self.pymysql_wrapper(**self.__connection_settings)

        self.__use_checksum: bool = self.__checksum_enabled()

        # If checksum is enabled we need to inform the server about the that
        # we support it
        if self.__use_checksum:
            cur: Cursor = self._stream_connection.cursor()
            cur.execute("SET @master_binlog_checksum= @@global.binlog_checksum")
            cur.close()

        if self.slave_uuid:
            cur: Cursor = self._stream_connection.cursor()
            cur.execute("SET @slave_uuid = %s, @replica_uuid = %s", (self.slave_uuid, self.slave_uuid))
            cur.close()

        if self.slave_heartbeat:
            # 4294967 is documented as the max value for heartbeats
            net_timeout: float = float(self.__connection_settings.get('read_timeout',
                                                               4294967))
            # If heartbeat is too low, the connection will disconnect before,
            # this is also the behavior in mysql
            heartbeat: float = float(min(net_timeout / 2., self.slave_heartbeat))
            if heartbeat > 4294967:
                heartbeat = 4294967

            # master_heartbeat_period is nanoseconds
            heartbeat: int = int(heartbeat * 1000000000)
            cur: Cursor = self._stream_connection.cursor()
            cur.execute("SET @master_heartbeat_period= %d" % heartbeat)
            cur.close()

        # When replicating from Mariadb 10.6.12 using binlog coordinates, a slave capability < 4 triggers a bug in
        # Mariadb, when it tries to replace GTID events with dummy ones. Given that this library understands GTID
        # events, setting the capability to 4 circumvents this error.
        # If the DB is mysql, this won't have any effect so no need to run this in a condition
        cur: Cursor = self._stream_connection.cursor()
        cur.execute("SET @mariadb_slave_capability=4")
        cur.close()

        self._register_slave()

        if not self.auto_position:
            if self.is_mariadb:
                prelude = self.__set_mariadb_settings()
            else:
                # only when log_file and log_pos both provided, the position info is
                # valid, if not, get the current position from master
                if self.log_file is None or self.log_pos is None:
                    cur: Cursor = self._stream_connection.cursor()
                    cur.execute("SHOW MASTER STATUS")
                    master_status: Optional[Tuple[str, int, Any]] = cur.fetchone()
                    if master_status is None:
                        raise BinLogNotEnabled()
                    self.log_file, self.log_pos = master_status[:2]
                    cur.close()

                prelude: bytes = struct.pack('<i', len(self.log_file) + 11) \
                          + bytes(bytearray([COM_BINLOG_DUMP]))

                if self.__resume_stream:
                    prelude += struct.pack('<I', self.log_pos)
                else:
                    prelude += struct.pack('<I', 4)

                flags: int = 0

                if not self.__blocking:
                    flags |= 0x01  # BINLOG_DUMP_NON_BLOCK
                prelude += struct.pack('<H', flags)

                prelude += struct.pack('<I', self.__server_id)
                prelude += self.log_file.encode()
        else:
            if self.is_mariadb:
                prelude = self.__set_mariadb_settings()
            else:
                # Format for mysql packet master_auto_position
                #
                # All fields are little endian
                # All fields are unsigned

                # Packet length   uint   4bytes
                # Packet type     byte   1byte   == 0x1e
                # Binlog flags    ushort 2bytes  == 0 (for retrocompatibilty)
                # Server id       uint   4bytes
                # binlognamesize  uint   4bytes
                # binlogname      str    Nbytes  N = binlognamesize
                #                                Zeroified
                # binlog position uint   4bytes  == 4
                # payload_size    uint   4bytes

                # What come next, is the payload, where the slave gtid_executed
                # is sent to the master
                # n_sid           ulong  8bytes  == which size is the gtid_set
                # | sid           uuid   16bytes UUID as a binary
                # | n_intervals   ulong  8bytes  == how many intervals are sent
                # |                                 for this gtid
                # | | start       ulong  8bytes  Start position of this interval
                # | | stop        ulong  8bytes  Stop position of this interval

                # A gtid set looks like:
                #   19d69c1e-ae97-4b8c-a1ef-9e12ba966457:1-3:8-10,
                #   1c2aad49-ae92-409a-b4df-d05a03e4702e:42-47:80-100:130-140
                #
                # In this particular gtid set,
                # 19d69c1e-ae97-4b8c-a1ef-9e12ba966457:1-3:8-10
                # is the first member of the set, it is called a gtid.
                # In this gtid, 19d69c1e-ae97-4b8c-a1ef-9e12ba966457 is the sid
                # and have two intervals, 1-3 and 8-10, 1 is the start position of
                # the first interval 3 is the stop position of the first interval.

                gtid_set: GtidSet = GtidSet(self.auto_position)
                encoded_data_size: int = gtid_set.encoded_length

                header_size: int = (2 +  # binlog_flags
                               4 +  # server_id
                               4 +  # binlog_name_info_size
                               4 +  # empty binlog name
                               8 +  # binlog_pos_info_size
                               4)  # encoded_data_size

                prelude: ByteString = b'' + struct.pack('<i', header_size + encoded_data_size) \
                          + bytes(bytearray([COM_BINLOG_DUMP_GTID]))

                flags: int = 0
                if not self.__blocking:
                    flags |= 0x01  # BINLOG_DUMP_NON_BLOCK
                flags |= 0x04  # BINLOG_THROUGH_GTID

                # binlog_flags (2 bytes)
                # see:
                #  https://dev.mysql.com/doc/internals/en/com-binlog-dump-gtid.html
                prelude += struct.pack('<H', flags)

                # server_id (4 bytes)
                prelude += struct.pack('<I', self.__server_id)
                # binlog_name_info_size (4 bytes)
                prelude += struct.pack('<I', 3)
                # empty_binlog_namapprovale (4 bytes)
                prelude += b'\0\0\0'
                # binlog_pos_info (8 bytes)
                prelude += struct.pack('<Q', 4)

                # encoded_data_size (4 bytes)
                prelude += struct.pack('<I', gtid_set.encoded_length)
                # encoded_data
                prelude += gtid_set.encoded()

        if pymysql.__version__ < LooseVersion("0.6"):
            self._stream_connection.wfile.write(prelude)
            self._stream_connection.wfile.flush()
        else:
            self._stream_connection._write_bytes(prelude)
            self._stream_connection._next_seq_id = 1
        self.__connected_stream: bool = True

    def __set_mariadb_settings(self) -> bytes:
        # https://mariadb.com/kb/en/5-slave-registration/
        cur: Cursor = self._stream_connection.cursor()
        if self.auto_position != None:
            cur.execute("SET @slave_connect_state='%s'" % self.auto_position)
        cur.execute("SET @slave_gtid_strict_mode=1")
        cur.execute("SET @slave_gtid_ignore_duplicates=0")
        cur.close()

        # https://mariadb.com/kb/en/com_binlog_dump/
        header_size: int = (
                4 +  # binlog pos
                2 +  # binlog flags
                4 +  # slave server_id,
                4  # requested binlog file name , set it to empty
        )

        prelude: bytes = struct.pack('<i', header_size) + bytes(bytearray([COM_BINLOG_DUMP]))

        # binlog pos
        prelude += struct.pack('<i', 4)

        flags: int = 0

        # Enable annotate rows event
        if self.__annotate_rows_event:
            flags |= 0x02  # BINLOG_SEND_ANNOTATE_ROWS_EVENT

        if not self.__blocking:
            flags |= 0x01  # BINLOG_DUMP_NON_BLOCK

        # binlog flags
        prelude += struct.pack('<H', flags)

        # server id (4 bytes)
        prelude += struct.pack('<I', self.__server_id)

        # empty_binlog_name (4 bytes)
        prelude += b'\0\0\0\0'

        return prelude

    def fetchone(self) -> Union[BinLogPacketWrapper, None]:
        while True:
            if self.end_log_pos and self.is_past_end_log_pos:
                return None

            if not self.__connected_stream:
                self.__connect_to_stream()

            if not self.__connected_ctl:
                self.__connect_to_ctl()

            try:
                if pymysql.__version__ < LooseVersion("0.6"):
                    pkt: MysqlPacket = self._stream_connection.read_packet()
                else:
                    pkt: MysqlPacket = self._stream_connection._read_packet()
            except pymysql.OperationalError as error:
                code, message = error.args
                if code in MYSQL_EXPECTED_ERROR_CODES:
                    self._stream_connection.close()
                    self.__connected_stream = False
                    continue
                raise

            if pkt.is_eof_packet():
                self.close()
                return None

            if not pkt.is_ok_packet():
                continue

            binlog_event: BinLogPacketWrapper = BinLogPacketWrapper(pkt, self.table_map,
                                               self._ctl_connection,
                                               self.mysql_version,
                                               self.__use_checksum,
                                               self.__allowed_events_in_packet,
                                               self.__only_tables,
                                               self.__ignored_tables,
                                               self.__only_schemas,
                                               self.__ignored_schemas,
                                               self.__freeze_schema,
                                               self.__fail_on_table_metadata_unavailable,
                                               self.__ignore_decode_errors,
                                               self.__verify_checksum,)

            if binlog_event.event_type == ROTATE_EVENT:
                self.log_pos = binlog_event.event.position
                self.log_file = binlog_event.event.next_binlog
                # Table Id in binlog are NOT persistent in MySQL - they are in-memory identifiers
                # that means that when MySQL master restarts, it will reuse same table id for different tables
                # which will cause errors for us since our in-memory map will try to decode row data with
                # wrong table schema.
                # The fix is to rely on the fact that MySQL will also rotate to a new binlog file every time it
                # restarts. That means every rotation we see *could* be a sign of restart and so potentially
                # invalidates all our cached table id to schema mappings. This means we have to load them all
                # again for each logfile which is potentially wasted effort but we can't really do much better
                # without being broken in restart case
                self.table_map: Dict = {}
            elif binlog_event.log_pos:
                self.log_pos = binlog_event.log_pos

            if self.end_log_pos and self.log_pos >= self.end_log_pos:
                # We're currently at, or past, the specified end log position.
                self.is_past_end_log_pos = True

            # This check must not occur before clearing the ``table_map`` as a
            # result of a RotateEvent.
            #
            # The first RotateEvent in a binlog file has a timestamp of
            # zero.  If the server has moved to a new log and not written a
            # timestamped RotateEvent at the end of the previous log, the
            # RotateEvent at the beginning of the new log will be ignored
            # if the caller provided a positive ``skip_to_timestamp``
            # value.  This will result in the ``table_map`` becoming
            # corrupt.
            #
            # https://dev.mysql.com/doc/internals/en/event-data-for-specific-event-types.html
            # From the MySQL Internals Manual:
            #
            #   ROTATE_EVENT is generated locally and written to the binary
            #   log on the master. It is written to the relay log on the
            #   slave when FLUSH LOGS occurs, and when receiving a
            #   ROTATE_EVENT from the master. In the latter case, there
            #   will be two rotate events in total originating on different
            #   servers.
            #
            #   There are conditions under which the terminating
            #   log-rotation event does not occur. For example, the server
            #   might crash.
            if self.skip_to_timestamp and binlog_event.timestamp < self.skip_to_timestamp:
                continue

            if binlog_event.event_type == TABLE_MAP_EVENT and \
                    binlog_event.event is not None:
                self.table_map[binlog_event.event.table_id] = \
                    binlog_event.event.get_table()

            # event is none if we have filter it on packet level
            # we filter also not allowed events
            if binlog_event.event is None or (binlog_event.event.__class__ not in self.__allowed_events):
                continue

            if binlog_event.event_type == FORMAT_DESCRIPTION_EVENT:
                self.mysql_version = binlog_event.event.mysql_version

            return binlog_event.event

    def _allowed_event_list(self, only_events: Optional[List[str]], ignored_events: Optional[List[str]],
                            filter_non_implemented_events: bool) -> FrozenSet[str]:
        if only_events is not None:
            events = set(only_events)
        else:
            events = set((
                QueryEvent,
                RotateEvent,
                StopEvent,
                FormatDescriptionEvent,
                XAPrepareEvent,
                XidEvent,
                GtidEvent,
                BeginLoadQueryEvent,
                ExecuteLoadQueryEvent,
                UpdateRowsEvent,
                WriteRowsEvent,
                DeleteRowsEvent,
                TableMapEvent,
                HeartbeatLogEvent,
                NotImplementedEvent,
                MariadbGtidEvent,
                RowsQueryLogEvent,
                MariadbAnnotateRowsEvent,
                RandEvent,
                MariadbStartEncryptionEvent,
                MariadbGtidListEvent,
                MariadbBinLogCheckPointEvent,
                UserVarEvent,
                PreviousGtidsEvent
            ))
        if ignored_events is not None:
            for e in ignored_events:
                events.remove(e)
        if filter_non_implemented_events:
            try:
                events.remove(NotImplementedEvent)
            except KeyError:
                pass
        return frozenset(events)

    def __get_table_information(self, schema: str, table: str) -> List[Dict[str, Any]]:
        for i in range(1, 3):
            try:
                if not self.__connected_ctl:
                    self.__connect_to_ctl()

                cur: Cursor = self._ctl_connection.cursor()
                cur.execute("""
                    SELECT
                        COLUMN_NAME, COLLATION_NAME, CHARACTER_SET_NAME,
                        COLUMN_COMMENT, COLUMN_TYPE, COLUMN_KEY, ORDINAL_POSITION,
                        DATA_TYPE, CHARACTER_OCTET_LENGTH
                    FROM
                        information_schema.columns
                    WHERE
                        table_schema = %s AND table_name = %s
                    """, (schema, table))
                result: List = sorted(cur.fetchall(), key=lambda x: x['ORDINAL_POSITION'])
                cur.close()

                return result
            except pymysql.OperationalError as error:
                code, message = error.args
                if code in MYSQL_EXPECTED_ERROR_CODES:
                    self.__connected_ctl = False
                    continue
                else:
                    raise error

    def __iter__(self) -> Iterator[Union[BinLogPacketWrapper, None]]:
        return iter(self.fetchone, None)<|MERGE_RESOLUTION|>--- conflicted
+++ resolved
@@ -130,7 +130,6 @@
 
 class BinLogStreamReader(object):
     """
-<<<<<<< HEAD
     Connect to replication stream and read event
     """
     report_slave: Optional[Union[str, Tuple[str, str, str, int]]] = None
@@ -150,28 +149,8 @@
                  slave_heartbeat: Optional[float] = None,
                  is_mariadb: bool = False,
                  annotate_rows_event: bool = False,
-                 ignore_decode_errors: bool = False) -> None:
-=======
-    report_slave = None
-
-    def __init__(self, connection_settings, server_id,
-                 ctl_connection_settings=None, resume_stream=False,
-                 blocking=False, only_events=None, log_file=None,
-                 log_pos=None, end_log_pos=None,
-                 filter_non_implemented_events=True,
-                 ignored_events=None, auto_position=None,
-                 only_tables=None, ignored_tables=None,
-                 only_schemas=None, ignored_schemas=None,
-                 freeze_schema=False, skip_to_timestamp=None,
-                 report_slave=None, slave_uuid=None,
-                 pymysql_wrapper=None,
-                 fail_on_table_metadata_unavailable=False,
-                 slave_heartbeat=None,
-                 is_mariadb=False,
-                 annotate_rows_event=False,
-                 ignore_decode_errors=False,
-                 verify_checksum=False,):
->>>>>>> 19fe16c5
+                 ignore_decode_errors: bool = False,
+                 verify_checksum = False) -> None:
         """
         Attributes:
             ctl_connection_settings[Dict]: Connection settings for cluster holding
@@ -209,13 +188,9 @@
                     to point to Mariadb specific GTID.
             annotate_rows_event[bool]: Parameter value to enable annotate rows event in mariadb,
                     used with 'is_mariadb'
-<<<<<<< HEAD
             ignore_decode_errors[bool]: If true, any decode errors encountered
-=======
-            ignore_decode_errors: If true, any decode errors encountered
->>>>>>> 19fe16c5
                                   when reading column data will be ignored.
-            verify_checksum: If true, verify events read from the binary log by examining checksums.
+            verify_checksum[bool]: If true, verify events read from the binary log by examining checksums.
         """
 
         self.__connection_settings: Dict = connection_settings
@@ -236,14 +211,9 @@
         self.__freeze_schema: bool = freeze_schema
         self.__allowed_events: FrozenSet[str] = self._allowed_event_list(
             only_events, ignored_events, filter_non_implemented_events)
-<<<<<<< HEAD
         self.__fail_on_table_metadata_unavailable: bool = fail_on_table_metadata_unavailable
         self.__ignore_decode_errors: bool = ignore_decode_errors
-=======
-        self.__fail_on_table_metadata_unavailable = fail_on_table_metadata_unavailable
-        self.__ignore_decode_errors = ignore_decode_errors
-        self.__verify_checksum = verify_checksum
->>>>>>> 19fe16c5
+        self.__verify_checksum: bool = verify_checksum
 
         # We can't filter on packet level TABLE_MAP and rotate event because
         # we need them for handling other operations
