# -*- coding: utf-8 -*-

import struct
import logging
from distutils.version import LooseVersion

import pymysql
from pymysql.constants.COMMAND import COM_BINLOG_DUMP, COM_REGISTER_SLAVE
from pymysql.cursors import DictCursor

from .constants.BINLOG import TABLE_MAP_EVENT, ROTATE_EVENT, FORMAT_DESCRIPTION_EVENT
from .event import (
    QueryEvent, RotateEvent, FormatDescriptionEvent,
    XidEvent, GtidEvent, StopEvent, XAPrepareEvent,
    BeginLoadQueryEvent, ExecuteLoadQueryEvent,
    HeartbeatLogEvent, NotImplementedEvent, MariadbGtidEvent,
    MariadbAnnotateRowsEvent, RandEvent, MariadbStartEncryptionEvent, RowsQueryLogEvent,
    MariadbGtidListEvent, MariadbBinLogCheckPointEvent, UserVarEvent,
    PreviousGtidsEvent)
from .exceptions import BinLogNotEnabled
from .gtid import GtidSet
from .packet import BinLogPacketWrapper
from .row_event import (
    UpdateRowsEvent, WriteRowsEvent, DeleteRowsEvent, TableMapEvent)

try:
    from pymysql.constants.COMMAND import COM_BINLOG_DUMP_GTID
except ImportError:
    # Handle old pymysql versions
    # See: https://github.com/PyMySQL/PyMySQL/pull/261
    COM_BINLOG_DUMP_GTID = 0x1e

# 2013 Connection Lost
# 2006 MySQL server has gone away
MYSQL_EXPECTED_ERROR_CODES = [2013, 2006]


class ReportSlave(object):
    """Represent the values that you may report when connecting as a slave
    to a master. SHOW SLAVE HOSTS related"""

    hostname = ''
    username = ''
    password = ''
    port = 0

    def __init__(self, value):
        """
        Attributes:
            value: string or tuple
                   if string, then it will be used hostname
                   if tuple it will be used as (hostname, user, password, port)
        """

        if isinstance(value, (tuple, list)):
            try:
                self.hostname = value[0]
                self.username = value[1]
                self.password = value[2]
                self.port = int(value[3])
            except IndexError:
                pass
        elif isinstance(value, dict):
            for key in ['hostname', 'username', 'password', 'port']:
                try:
                    setattr(self, key, value[key])
                except KeyError:
                    pass
        else:
            self.hostname = value

    def __repr__(self):
        return '<ReportSlave hostname=%s username=%s password=%s port=%d>' % \
            (self.hostname, self.username, self.password, self.port)

    def encoded(self, server_id, master_id=0):
        """
        server_id: the slave server-id
        master_id: usually 0. Appears as "master id" in SHOW SLAVE HOSTS
                   on the master. Unknown what else it impacts.
        """

        # 1              [15] COM_REGISTER_SLAVE
        # 4              server-id
        # 1              slaves hostname length
        # string[$len]   slaves hostname
        # 1              slaves user len
        # string[$len]   slaves user
        # 1              slaves password len
        # string[$len]   slaves password
        # 2              slaves mysql-port
        # 4              replication rank
        # 4              master-id

        lhostname = len(self.hostname.encode())
        lusername = len(self.username.encode())
        lpassword = len(self.password.encode())

        packet_len = (1 +  # command
                      4 +  # server-id
                      1 +  # hostname length
                      lhostname +
                      1 +  # username length
                      lusername +
                      1 +  # password length
                      lpassword +
                      2 +  # slave mysql port
                      4 +  # replication rank
                      4)  # master-id

        MAX_STRING_LEN = 257  # one byte for length + 256 chars

        return (struct.pack('<i', packet_len) +
                bytes(bytearray([COM_REGISTER_SLAVE])) +
                struct.pack('<L', server_id) +
                struct.pack('<%dp' % min(MAX_STRING_LEN, lhostname + 1),
                            self.hostname.encode()) +
                struct.pack('<%dp' % min(MAX_STRING_LEN, lusername + 1),
                            self.username.encode()) +
                struct.pack('<%dp' % min(MAX_STRING_LEN, lpassword + 1),
                            self.password.encode()) +
                struct.pack('<H', self.port) +
                struct.pack('<l', 0) +
                struct.pack('<l', master_id))


class BinLogStreamReader(object):
    """Connect to replication stream and read event
    """
    report_slave = None

    def __init__(self, connection_settings, server_id,
                 ctl_connection_settings=None, resume_stream=False,
                 blocking=False, only_events=None, log_file=None,
                 log_pos=None, end_log_pos=None,
                 filter_non_implemented_events=True,
                 ignored_events=None, auto_position=None,
                 only_tables=None, ignored_tables=None,
                 only_schemas=None, ignored_schemas=None,
                 freeze_schema=False, skip_to_timestamp=None,
                 report_slave=None, slave_uuid=None,
                 pymysql_wrapper=None,
                 fail_on_table_metadata_unavailable=False,
                 slave_heartbeat=None,
                 is_mariadb=False,
                 annotate_rows_event=False,
                 ignore_decode_errors=False,
<<<<<<< HEAD
                 parma_logging=True, ):
=======
                 verify_checksum=False,):
>>>>>>> 19fe16c5
        """
        Attributes:
            ctl_connection_settings: Connection settings for cluster holding
                                     schema information
            resume_stream: Start for event from position or the latest event of
                           binlog or from older available event
            blocking: When master has finished reading/sending binlog it will
                      send EOF instead of blocking connection.
            only_events: Array of allowed events
            ignored_events: Array of ignored events
            log_file: Set replication start log file
            log_pos: Set replication start log pos (resume_stream should be
                     true)
            end_log_pos: Set replication end log pos
            auto_position: Use master_auto_position gtid to set position
            only_tables: An array with the tables you want to watch (only works
                         in binlog_format ROW)
            ignored_tables: An array with the tables you want to skip
            only_schemas: An array with the schemas you want to watch
            ignored_schemas: An array with the schemas you want to skip
            freeze_schema: If true do not support ALTER TABLE. It's faster.
            skip_to_timestamp: Ignore all events until reaching specified
                               timestamp.
            report_slave: Report slave in SHOW SLAVE HOSTS.
            slave_uuid: Report slave_uuid or replica_uuid in SHOW SLAVE HOSTS(MySQL 8.0.21-) or
                        SHOW REPLICAS(MySQL 8.0.22+) depends on your MySQL version.
            fail_on_table_metadata_unavailable: Should raise exception if we
                                                can't get table information on
                                                row_events
            slave_heartbeat: (seconds) Should master actively send heartbeat on
                             connection. This also reduces traffic in GTID
                             replication on replication resumption (in case
                             many event to skip in binlog). See
                             MASTER_HEARTBEAT_PERIOD in mysql documentation
                             for semantics
            is_mariadb: Flag to indicate it's a MariaDB server, used with auto_position
                    to point to Mariadb specific GTID.
            annotate_rows_event: Parameter value to enable annotate rows event in mariadb,
                    used with 'is_mariadb'
            ignore_decode_errors: If true, any decode errors encountered
                                  when reading column data will be ignored.
            verify_checksum: If true, verify events read from the binary log by examining checksums.
        """

        self.__connection_settings = connection_settings
        self.__connection_settings.setdefault("charset", "utf8")

        self.__connected_stream = False
        self.__connected_ctl = False
        self.__resume_stream = resume_stream
        self.__blocking = blocking
        self._ctl_connection_settings = ctl_connection_settings
        if ctl_connection_settings:
            self._ctl_connection_settings.setdefault("charset", "utf8")

        self.__only_tables = only_tables
        self.__ignored_tables = ignored_tables
        self.__only_schemas = only_schemas
        self.__ignored_schemas = ignored_schemas
        self.__freeze_schema = freeze_schema
        self.__allowed_events = self._allowed_event_list(
            only_events, ignored_events, filter_non_implemented_events)
        self.__fail_on_table_metadata_unavailable = fail_on_table_metadata_unavailable
        self.__ignore_decode_errors = ignore_decode_errors
        self.__verify_checksum = verify_checksum

        # We can't filter on packet level TABLE_MAP and rotate event because
        # we need them for handling other operations
        self.__allowed_events_in_packet = frozenset(
            [TableMapEvent, RotateEvent]).union(self.__allowed_events)

        self.__server_id = server_id
        self.__use_checksum = False

        # Store table meta information
        self.table_map = {}
        self.log_pos = log_pos
        self.end_log_pos = end_log_pos
        self.log_file = log_file
        self.auto_position = auto_position
        self.skip_to_timestamp = skip_to_timestamp
        self.is_mariadb = is_mariadb
        self.__annotate_rows_event = annotate_rows_event
        if parma_logging:
            self.__log_valid_parameters()

        if end_log_pos:
            self.is_past_end_log_pos = False

        if report_slave:
            self.report_slave = ReportSlave(report_slave)
        self.slave_uuid = slave_uuid
        self.slave_heartbeat = slave_heartbeat

        if pymysql_wrapper:
            self.pymysql_wrapper = pymysql_wrapper
        else:
            self.pymysql_wrapper = pymysql.connect
        self.mysql_version = (0, 0, 0)

    def close(self):
        if self.__connected_stream:
            self._stream_connection.close()
            self.__connected_stream = False
        if self.__connected_ctl:
            # break reference cycle between stream reader and underlying
            # mysql connection object
            self._ctl_connection._get_table_information = None
            self._ctl_connection.close()
            self.__connected_ctl = False

    def __connect_to_ctl(self):
        if not self._ctl_connection_settings:
            self._ctl_connection_settings = dict(self.__connection_settings)
        self._ctl_connection_settings["db"] = "information_schema"
        self._ctl_connection_settings["cursorclass"] = DictCursor
        self._ctl_connection_settings["autocommit"] = True
        self._ctl_connection = self.pymysql_wrapper(**self._ctl_connection_settings)
        self._ctl_connection._get_table_information = self.__get_table_information
        self.__connected_ctl = True

    def __checksum_enabled(self):
        """Return True if binlog-checksum = CRC32. Only for MySQL > 5.6"""
        cur = self._stream_connection.cursor()
        cur.execute("SHOW GLOBAL VARIABLES LIKE 'BINLOG_CHECKSUM'")
        result = cur.fetchone()
        cur.close()

        if result is None:
            return False
        var, value = result[:2]
        if value == 'NONE':
            return False
        return True

    def _register_slave(self):
        if not self.report_slave:
            return

        packet = self.report_slave.encoded(self.__server_id)

        if pymysql.__version__ < LooseVersion("0.6"):
            self._stream_connection.wfile.write(packet)
            self._stream_connection.wfile.flush()
            self._stream_connection.read_packet()
        else:
            self._stream_connection._write_bytes(packet)
            self._stream_connection._next_seq_id = 1
            self._stream_connection._read_packet()

    def __connect_to_stream(self):
        # log_pos (4) -- position in the binlog-file to start the stream with
        # flags (2) BINLOG_DUMP_NON_BLOCK (0 or 1)
        # server_id (4) -- server id of this slave
        # log_file (string.EOF) -- filename of the binlog on the master
        self._stream_connection = self.pymysql_wrapper(**self.__connection_settings)

        self.__use_checksum = self.__checksum_enabled()

        # If checksum is enabled we need to inform the server about the that
        # we support it
        if self.__use_checksum:
            cur = self._stream_connection.cursor()
            cur.execute("SET @master_binlog_checksum= @@global.binlog_checksum")
            cur.close()

        if self.slave_uuid:
            cur = self._stream_connection.cursor()
            cur.execute("SET @slave_uuid = %s, @replica_uuid = %s", (self.slave_uuid, self.slave_uuid))
            cur.close()

        if self.slave_heartbeat:
            # 4294967 is documented as the max value for heartbeats
            net_timeout = float(self.__connection_settings.get('read_timeout',
                                                               4294967))
            # If heartbeat is too low, the connection will disconnect before,
            # this is also the behavior in mysql
            heartbeat = float(min(net_timeout / 2., self.slave_heartbeat))
            if heartbeat > 4294967:
                heartbeat = 4294967

            # master_heartbeat_period is nanoseconds
            heartbeat = int(heartbeat * 1000000000)
            cur = self._stream_connection.cursor()
            cur.execute("SET @master_heartbeat_period= %d" % heartbeat)
            cur.close()

        # When replicating from Mariadb 10.6.12 using binlog coordinates, a slave capability < 4 triggers a bug in
        # Mariadb, when it tries to replace GTID events with dummy ones. Given that this library understands GTID
        # events, setting the capability to 4 circumvents this error.
        # If the DB is mysql, this won't have any effect so no need to run this in a condition
        cur = self._stream_connection.cursor()
        cur.execute("SET @mariadb_slave_capability=4")
        cur.close()

        self._register_slave()

        if not self.auto_position:
            if self.is_mariadb:
                prelude = self.__set_mariadb_settings()
            else:
                # only when log_file and log_pos both provided, the position info is
                # valid, if not, get the current position from master
                if self.log_file is None or self.log_pos is None:
                    cur = self._stream_connection.cursor()
                    cur.execute("SHOW MASTER STATUS")
                    master_status = cur.fetchone()
                    if master_status is None:
                        raise BinLogNotEnabled()
                    self.log_file, self.log_pos = master_status[:2]
                    cur.close()

                prelude = struct.pack('<i', len(self.log_file) + 11) \
                          + bytes(bytearray([COM_BINLOG_DUMP]))

                if self.__resume_stream:
                    prelude += struct.pack('<I', self.log_pos)
                else:
                    prelude += struct.pack('<I', 4)

                flags = 0

                if not self.__blocking:
                    flags |= 0x01  # BINLOG_DUMP_NON_BLOCK

                prelude += struct.pack('<H', flags)

                prelude += struct.pack('<I', self.__server_id)

                prelude += self.log_file.encode()
        else:
            if self.is_mariadb:
                prelude = self.__set_mariadb_settings()
            else:
                # Format for mysql packet master_auto_position
                #
                # All fields are little endian
                # All fields are unsigned

                # Packet length   uint   4bytes
                # Packet type     byte   1byte   == 0x1e
                # Binlog flags    ushort 2bytes  == 0 (for retrocompatibilty)
                # Server id       uint   4bytes
                # binlognamesize  uint   4bytes
                # binlogname      str    Nbytes  N = binlognamesize
                #                                Zeroified
                # binlog position uint   4bytes  == 4
                # payload_size    uint   4bytes

                # What come next, is the payload, where the slave gtid_executed
                # is sent to the master
                # n_sid           ulong  8bytes  == which size is the gtid_set
                # | sid           uuid   16bytes UUID as a binary
                # | n_intervals   ulong  8bytes  == how many intervals are sent
                # |                                 for this gtid
                # | | start       ulong  8bytes  Start position of this interval
                # | | stop        ulong  8bytes  Stop position of this interval

                # A gtid set looks like:
                #   19d69c1e-ae97-4b8c-a1ef-9e12ba966457:1-3:8-10,
                #   1c2aad49-ae92-409a-b4df-d05a03e4702e:42-47:80-100:130-140
                #
                # In this particular gtid set,
                # 19d69c1e-ae97-4b8c-a1ef-9e12ba966457:1-3:8-10
                # is the first member of the set, it is called a gtid.
                # In this gtid, 19d69c1e-ae97-4b8c-a1ef-9e12ba966457 is the sid
                # and have two intervals, 1-3 and 8-10, 1 is the start position of
                # the first interval 3 is the stop position of the first interval.

                gtid_set = GtidSet(self.auto_position)
                encoded_data_size = gtid_set.encoded_length

                header_size = (2 +  # binlog_flags
                               4 +  # server_id
                               4 +  # binlog_name_info_size
                               4 +  # empty binlog name
                               8 +  # binlog_pos_info_size
                               4)  # encoded_data_size

                prelude = b'' + struct.pack('<i', header_size + encoded_data_size) \
                          + bytes(bytearray([COM_BINLOG_DUMP_GTID]))

                flags = 0
                if not self.__blocking:
                    flags |= 0x01  # BINLOG_DUMP_NON_BLOCK
                flags |= 0x04  # BINLOG_THROUGH_GTID

                # binlog_flags (2 bytes)
                # see:
                #  https://dev.mysql.com/doc/internals/en/com-binlog-dump-gtid.html
                prelude += struct.pack('<H', flags)

                # server_id (4 bytes)
                prelude += struct.pack('<I', self.__server_id)
                # binlog_name_info_size (4 bytes)
                prelude += struct.pack('<I', 3)
                # empty_binlog_namapprovale (4 bytes)
                prelude += b'\0\0\0'
                # binlog_pos_info (8 bytes)
                prelude += struct.pack('<Q', 4)

                # encoded_data_size (4 bytes)
                prelude += struct.pack('<I', gtid_set.encoded_length)
                # encoded_data
                prelude += gtid_set.encoded()

        if pymysql.__version__ < LooseVersion("0.6"):
            self._stream_connection.wfile.write(prelude)
            self._stream_connection.wfile.flush()
        else:
            self._stream_connection._write_bytes(prelude)
            self._stream_connection._next_seq_id = 1
        self.__connected_stream = True

    def __set_mariadb_settings(self):
        # https://mariadb.com/kb/en/5-slave-registration/
        cur = self._stream_connection.cursor()
        if self.auto_position != None:
            cur.execute("SET @slave_connect_state='%s'" % self.auto_position)
        cur.execute("SET @slave_gtid_strict_mode=1")
        cur.execute("SET @slave_gtid_ignore_duplicates=0")
        cur.close()

        # https://mariadb.com/kb/en/com_binlog_dump/
        header_size = (
                4 +  # binlog pos
                2 +  # binlog flags
                4 +  # slave server_id,
                4  # requested binlog file name , set it to empty
        )

        prelude = struct.pack('<i', header_size) + bytes(bytearray([COM_BINLOG_DUMP]))

        # binlog pos
        prelude += struct.pack('<i', 4)

        flags = 0

        # Enable annotate rows event
        if self.__annotate_rows_event:
            flags |= 0x02  # BINLOG_SEND_ANNOTATE_ROWS_EVENT

        if not self.__blocking:
            flags |= 0x01  # BINLOG_DUMP_NON_BLOCK

        # binlog flags
        prelude += struct.pack('<H', flags)

        # server id (4 bytes)
        prelude += struct.pack('<I', self.__server_id)

        # empty_binlog_name (4 bytes)
        prelude += b'\0\0\0\0'

        return prelude

    def fetchone(self):
        while True:
            if self.end_log_pos and self.is_past_end_log_pos:
                return None

            if not self.__connected_stream:
                self.__connect_to_stream()

            if not self.__connected_ctl:
                self.__connect_to_ctl()

            try:
                if pymysql.__version__ < LooseVersion("0.6"):
                    pkt = self._stream_connection.read_packet()
                else:
                    pkt = self._stream_connection._read_packet()
            except pymysql.OperationalError as error:
                code, message = error.args
                if code in MYSQL_EXPECTED_ERROR_CODES:
                    self._stream_connection.close()
                    self.__connected_stream = False
                    continue
                raise

            if pkt.is_eof_packet():
                self.close()
                return None

            if not pkt.is_ok_packet():
                continue

            binlog_event = BinLogPacketWrapper(pkt, self.table_map,
                                               self._ctl_connection,
                                               self.mysql_version,
                                               self.__use_checksum,
                                               self.__allowed_events_in_packet,
                                               self.__only_tables,
                                               self.__ignored_tables,
                                               self.__only_schemas,
                                               self.__ignored_schemas,
                                               self.__freeze_schema,
                                               self.__fail_on_table_metadata_unavailable,
                                               self.__ignore_decode_errors,
                                               self.__verify_checksum,)

            if binlog_event.event_type == ROTATE_EVENT:
                self.log_pos = binlog_event.event.position
                self.log_file = binlog_event.event.next_binlog
                # Table Id in binlog are NOT persistent in MySQL - they are in-memory identifiers
                # that means that when MySQL master restarts, it will reuse same table id for different tables
                # which will cause errors for us since our in-memory map will try to decode row data with
                # wrong table schema.
                # The fix is to rely on the fact that MySQL will also rotate to a new binlog file every time it
                # restarts. That means every rotation we see *could* be a sign of restart and so potentially
                # invalidates all our cached table id to schema mappings. This means we have to load them all
                # again for each logfile which is potentially wasted effort but we can't really do much better
                # without being broken in restart case
                self.table_map = {}
            elif binlog_event.log_pos:
                self.log_pos = binlog_event.log_pos

            if self.end_log_pos and self.log_pos >= self.end_log_pos:
                # We're currently at, or past, the specified end log position.
                self.is_past_end_log_pos = True

            # This check must not occur before clearing the ``table_map`` as a
            # result of a RotateEvent.
            #
            # The first RotateEvent in a binlog file has a timestamp of
            # zero.  If the server has moved to a new log and not written a
            # timestamped RotateEvent at the end of the previous log, the
            # RotateEvent at the beginning of the new log will be ignored
            # if the caller provided a positive ``skip_to_timestamp``
            # value.  This will result in the ``table_map`` becoming
            # corrupt.
            #
            # https://dev.mysql.com/doc/internals/en/event-data-for-specific-event-types.html
            # From the MySQL Internals Manual:
            #
            #   ROTATE_EVENT is generated locally and written to the binary
            #   log on the master. It is written to the relay log on the
            #   slave when FLUSH LOGS occurs, and when receiving a
            #   ROTATE_EVENT from the master. In the latter case, there
            #   will be two rotate events in total originating on different
            #   servers.
            #
            #   There are conditions under which the terminating
            #   log-rotation event does not occur. For example, the server
            #   might crash.
            if self.skip_to_timestamp and binlog_event.timestamp < self.skip_to_timestamp:
                continue

            if binlog_event.event_type == TABLE_MAP_EVENT and \
                    binlog_event.event is not None:
                self.table_map[binlog_event.event.table_id] = \
                    binlog_event.event.get_table()

            # event is none if we have filter it on packet level
            # we filter also not allowed events
            if binlog_event.event is None or (binlog_event.event.__class__ not in self.__allowed_events):
                continue

            if binlog_event.event_type == FORMAT_DESCRIPTION_EVENT:
                self.mysql_version = binlog_event.event.mysql_version

            return binlog_event.event

    def _allowed_event_list(self, only_events, ignored_events,
                            filter_non_implemented_events):
        if only_events is not None:
            events = set(only_events)
        else:
            a = QueryEvent
            events = set((
                QueryEvent,
                RotateEvent,
                StopEvent,
                FormatDescriptionEvent,
                XAPrepareEvent,
                XidEvent,
                GtidEvent,
                BeginLoadQueryEvent,
                ExecuteLoadQueryEvent,
                UpdateRowsEvent,
                WriteRowsEvent,
                DeleteRowsEvent,
                TableMapEvent,
                HeartbeatLogEvent,
                NotImplementedEvent,
                MariadbGtidEvent,
                RowsQueryLogEvent,
                MariadbAnnotateRowsEvent,
                RandEvent,
                MariadbStartEncryptionEvent,
                MariadbGtidListEvent,
                MariadbBinLogCheckPointEvent,
                UserVarEvent,
                PreviousGtidsEvent
            ))
        if ignored_events is not None:
            for e in ignored_events:
                events.remove(e)
        if filter_non_implemented_events:
            try:
                events.remove(NotImplementedEvent)
            except KeyError:
                pass
        return frozenset(events)

    def __get_table_information(self, schema, table):
        for i in range(1, 3):
            try:
                if not self.__connected_ctl:
                    self.__connect_to_ctl()

                cur = self._ctl_connection.cursor()
                cur.execute("""
                    SELECT
                        COLUMN_NAME, COLLATION_NAME, CHARACTER_SET_NAME,
                        COLUMN_COMMENT, COLUMN_TYPE, COLUMN_KEY, ORDINAL_POSITION,
                        DATA_TYPE, CHARACTER_OCTET_LENGTH
                    FROM
                        information_schema.columns
                    WHERE
                        table_schema = %s AND table_name = %s
                    """, (schema, table))
                result = sorted(cur.fetchall(), key=lambda x: x['ORDINAL_POSITION'])
                cur.close()

                return result
            except pymysql.OperationalError as error:
                code, message = error.args
                if code in MYSQL_EXPECTED_ERROR_CODES:
                    self.__connected_ctl = False
                    continue
                else:
                    raise error

    def __log_valid_parameters(self):
        ignore_list = ["allowed_events_in_packet", "table_map"]
        for parameter, value in self.__dict__.items():
            if not value:
                continue
            if parameter.startswith("_BinLogStreamReader__"):
                parameter = parameter.replace("_BinLogStreamReader__", "")
            if type(value) == bool or type(value) == int:
                comment = f"{parameter} is {value}"
            elif type(value) == frozenset:
                string_list = [str(item).split()[-1][:-2].split('.')[2] for item in value]
                items = ", ".join(string_list)
                comment = f"{parameter}: [{items}]"
            else:
                comment = "Set parameter - {}, value - {}".format(parameter, value)
            logging.info(comment)

    def __iter__(self):
        return iter(self.fetchone, None)<|MERGE_RESOLUTION|>--- conflicted
+++ resolved
@@ -145,11 +145,8 @@
                  is_mariadb=False,
                  annotate_rows_event=False,
                  ignore_decode_errors=False,
-<<<<<<< HEAD
-                 parma_logging=True, ):
-=======
+                 parma_logging=True,
                  verify_checksum=False,):
->>>>>>> 19fe16c5
         """
         Attributes:
             ctl_connection_settings: Connection settings for cluster holding
