--- conflicted
+++ resolved
@@ -13,12 +13,8 @@
     XidEvent, GtidEvent, StopEvent, XAPrepareEvent,
     BeginLoadQueryEvent, ExecuteLoadQueryEvent,
     HeartbeatLogEvent, NotImplementedEvent, MariadbGtidEvent,
-<<<<<<< HEAD
-    PreviousGtidsEvent)
-=======
     MariadbAnnotateRowsEvent, RandEvent, MariadbStartEncryptionEvent, RowsQueryLogEvent,
-    MariadbGtidListEvent, MariadbBinLogCheckPointEvent)
->>>>>>> a19a5a5b
+    MariadbGtidListEvent, MariadbBinLogCheckPointEvent, PreviousGtidsEvent)
 from .exceptions import BinLogNotEnabled
 from .gtid import GtidSet
 from .packet import BinLogPacketWrapper
@@ -625,18 +621,14 @@
                 HeartbeatLogEvent,
                 NotImplementedEvent,
                 MariadbGtidEvent,
-<<<<<<< HEAD
-                PreviousGtidsEvent
-                ))
-=======
                 RowsQueryLogEvent,
                 MariadbAnnotateRowsEvent,
                 RandEvent,
                 MariadbStartEncryptionEvent,
                 MariadbGtidListEvent,
-                MariadbBinLogCheckPointEvent
+                MariadbBinLogCheckPointEvent,
+                PreviousGtidsEvent
             ))
->>>>>>> a19a5a5b
         if ignored_events is not None:
             for e in ignored_events:
                 events.remove(e)
