--- conflicted
+++ resolved
@@ -565,19 +565,10 @@
                 logging.log(
                     logging.WARN,
                     """
-<<<<<<< HEAD
                        Setting The Variable Value BINLOG_ROW_METADATA = FULL, BINLOG_ROW_IMAGE = FULL. 
                        By Applying this, provide properly mapped column information on UPDATE,DELETE,INSERT. 
                         """,
                 )
-=======
-                       Setting The Variable Value BINLOG_ROW_METADATA = FULL 
-                       By Applying this, provide properly mapped column information on UPDATE,DELETE,INSERT. 
-                        """,
-                )
-            else:
-                self.__optional_meta_data = True
->>>>>>> 0c0805b7
 
     def fetchone(self):
         while True:
