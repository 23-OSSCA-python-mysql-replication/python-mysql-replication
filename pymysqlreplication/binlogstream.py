# -*- coding: utf-8 -*-

import struct
import logging
from distutils.version import LooseVersion

import pymysql
from pymysql.constants.COMMAND import COM_BINLOG_DUMP, COM_REGISTER_SLAVE
from pymysql.cursors import DictCursor

from .constants.BINLOG import TABLE_MAP_EVENT, ROTATE_EVENT, FORMAT_DESCRIPTION_EVENT
from .event import (
    QueryEvent,
    RotateEvent,
    FormatDescriptionEvent,
    XidEvent,
    GtidEvent,
    StopEvent,
    XAPrepareEvent,
    BeginLoadQueryEvent,
    ExecuteLoadQueryEvent,
    HeartbeatLogEvent,
    NotImplementedEvent,
    MariadbGtidEvent,
    MariadbAnnotateRowsEvent,
    RandEvent,
    MariadbStartEncryptionEvent,
    RowsQueryLogEvent,
    MariadbGtidListEvent,
    MariadbBinLogCheckPointEvent,
    UserVarEvent,
    PreviousGtidsEvent,
)
from .exceptions import BinLogNotEnabled
from .gtid import GtidSet
from .packet import BinLogPacketWrapper
from .row_event import UpdateRowsEvent, WriteRowsEvent, DeleteRowsEvent, TableMapEvent

try:
    from pymysql.constants.COMMAND import COM_BINLOG_DUMP_GTID
except ImportError:
    # Handle old pymysql versions
    # See: https://github.com/PyMySQL/PyMySQL/pull/261
    COM_BINLOG_DUMP_GTID = 0x1E

# 2013 Connection Lost
# 2006 MySQL server has gone away
MYSQL_EXPECTED_ERROR_CODES = [2013, 2006]


class ReportSlave(object):
    """Represent the values that you may report when connecting as a slave
    to a master. SHOW SLAVE HOSTS related"""

    hostname = ""
    username = ""
    password = ""
    port = 0

    def __init__(self, value):
        """
        Attributes:
            value: string or tuple
                   if string, then it will be used hostname
                   if tuple it will be used as (hostname, user, password, port)
        """

        if isinstance(value, (tuple, list)):
            try:
                self.hostname = value[0]
                self.username = value[1]
                self.password = value[2]
                self.port = int(value[3])
            except IndexError:
                pass
        elif isinstance(value, dict):
            for key in ["hostname", "username", "password", "port"]:
                try:
                    setattr(self, key, value[key])
                except KeyError:
                    pass
        else:
            self.hostname = value

    def __repr__(self):
        return "<ReportSlave hostname=%s username=%s password=%s port=%d>" % (
            self.hostname,
            self.username,
            self.password,
            self.port,
        )

    def encoded(self, server_id, master_id=0):
        """
        server_id: the slave server-id
        master_id: usually 0. Appears as "master id" in SHOW SLAVE HOSTS
                   on the master. Unknown what else it impacts.
        """

        # 1              [15] COM_REGISTER_SLAVE
        # 4              server-id
        # 1              slaves hostname length
        # string[$len]   slaves hostname
        # 1              slaves user len
        # string[$len]   slaves user
        # 1              slaves password len
        # string[$len]   slaves password
        # 2              slaves mysql-port
        # 4              replication rank
        # 4              master-id

        lhostname = len(self.hostname.encode())
        lusername = len(self.username.encode())
        lpassword = len(self.password.encode())

        packet_len = (
            1
            + 4  # command
            + 1  # server-id
            + lhostname  # hostname length
            + 1
            + lusername  # username length
            + 1
            + lpassword  # password length
            + 2
            + 4  # slave mysql port
            + 4  # replication rank
        )  # master-id

        MAX_STRING_LEN = 257  # one byte for length + 256 chars

        return (
            struct.pack("<i", packet_len)
            + bytes(bytearray([COM_REGISTER_SLAVE]))
            + struct.pack("<L", server_id)
            + struct.pack(
                "<%dp" % min(MAX_STRING_LEN, lhostname + 1), self.hostname.encode()
            )
            + struct.pack(
                "<%dp" % min(MAX_STRING_LEN, lusername + 1), self.username.encode()
            )
            + struct.pack(
                "<%dp" % min(MAX_STRING_LEN, lpassword + 1), self.password.encode()
            )
            + struct.pack("<H", self.port)
            + struct.pack("<l", 0)
            + struct.pack("<l", master_id)
        )


class BinLogStreamReader(object):
    """Connect to replication stream and read event"""

    report_slave = None

<<<<<<< HEAD
    def __init__(self, connection_settings, server_id,
                 ctl_connection_settings=None, resume_stream=False,
                 blocking=False, only_events=None, log_file=None,
                 log_pos=None, end_log_pos=None,
                 filter_non_implemented_events=True,
                 ignored_events=None, auto_position=None,
                 only_tables=None, ignored_tables=None,
                 only_schemas=None, ignored_schemas=None,
                 freeze_schema=False, skip_to_timestamp=None,
                 report_slave=None, slave_uuid=None,
                 pymysql_wrapper=None,
                 fail_on_table_metadata_unavailable=False,
                 slave_heartbeat=None,
                 is_mariadb=False,
                 annotate_rows_event=False,
                 ignore_decode_errors=False,
                 verify_checksum=False,
                 optional_meta_data=False,):
=======
    def __init__(
        self,
        connection_settings,
        server_id,
        ctl_connection_settings=None,
        resume_stream=False,
        blocking=False,
        only_events=None,
        log_file=None,
        log_pos=None,
        end_log_pos=None,
        filter_non_implemented_events=True,
        ignored_events=None,
        auto_position=None,
        only_tables=None,
        ignored_tables=None,
        only_schemas=None,
        ignored_schemas=None,
        freeze_schema=False,
        skip_to_timestamp=None,
        report_slave=None,
        slave_uuid=None,
        pymysql_wrapper=None,
        fail_on_table_metadata_unavailable=False,
        slave_heartbeat=None,
        is_mariadb=False,
        annotate_rows_event=False,
        ignore_decode_errors=False,
        verify_checksum=False,
        enable_logging=True,
    ):
>>>>>>> 8e17fb2f
        """
        Attributes:
            ctl_connection_settings: Connection settings for cluster holding
                                     schema information
            resume_stream: Start for event from position or the latest event of
                           binlog or from older available event
            blocking: When master has finished reading/sending binlog it will
                      send EOF instead of blocking connection.
            only_events: Array of allowed events
            ignored_events: Array of ignored events
            log_file: Set replication start log file
            log_pos: Set replication start log pos (resume_stream should be
                     true)
            end_log_pos: Set replication end log pos
            auto_position: Use master_auto_position gtid to set position
            only_tables: An array with the tables you want to watch (only works
                         in binlog_format ROW)
            ignored_tables: An array with the tables you want to skip
            only_schemas: An array with the schemas you want to watch
            ignored_schemas: An array with the schemas you want to skip
            freeze_schema: If true do not support ALTER TABLE. It's faster.
            skip_to_timestamp: Ignore all events until reaching specified
                               timestamp.
            report_slave: Report slave in SHOW SLAVE HOSTS.
            slave_uuid: Report slave_uuid or replica_uuid in SHOW SLAVE HOSTS(MySQL 8.0.21-) or
                        SHOW REPLICAS(MySQL 8.0.22+) depends on your MySQL version.
            fail_on_table_metadata_unavailable: Should raise exception if we
                                                can't get table information on
                                                row_events
            slave_heartbeat: (seconds) Should master actively send heartbeat on
                             connection. This also reduces traffic in GTID
                             replication on replication resumption (in case
                             many event to skip in binlog). See
                             MASTER_HEARTBEAT_PERIOD in mysql documentation
                             for semantics
            is_mariadb: Flag to indicate it's a MariaDB server, used with auto_position
                    to point to Mariadb specific GTID.
            annotate_rows_event: Parameter value to enable annotate rows event in mariadb,
                    used with 'is_mariadb'
            ignore_decode_errors: If true, any decode errors encountered
                                  when reading column data will be ignored.
            verify_checksum: If true, verify events read from the binary log by examining checksums.
            enable_logging: When set to True, logs various details helpful for debugging and monitoring
                            When set to False, logging is disabled to enhance performance.
        """

        self.__connection_settings = connection_settings
        self.__connection_settings.setdefault("charset", "utf8")

        self.__connected_stream = False
        self.__connected_ctl = False
        self.__resume_stream = resume_stream
        self.__blocking = blocking
        self._ctl_connection_settings = ctl_connection_settings
        if ctl_connection_settings:
            self._ctl_connection_settings.setdefault("charset", "utf8")

        self.__only_tables = only_tables
        self.__ignored_tables = ignored_tables
        self.__only_schemas = only_schemas
        self.__ignored_schemas = ignored_schemas
        self.__freeze_schema = freeze_schema
        self.__allowed_events = self._allowed_event_list(
            only_events, ignored_events, filter_non_implemented_events
        )
        self.__fail_on_table_metadata_unavailable = fail_on_table_metadata_unavailable
        self.__ignore_decode_errors = ignore_decode_errors
        self.__verify_checksum = verify_checksum
        self.__optional_meta_data = optional_meta_data

        # We can't filter on packet level TABLE_MAP and rotate event because
        # we need them for handling other operations
        self.__allowed_events_in_packet = frozenset([TableMapEvent, RotateEvent]).union(
            self.__allowed_events
        )

        self.__server_id = server_id
        self.__use_checksum = False

        # Store table meta information
        self.table_map = {}
        self.log_pos = log_pos
        self.end_log_pos = end_log_pos
        self.log_file = log_file
        self.auto_position = auto_position
        self.skip_to_timestamp = skip_to_timestamp
        self.is_mariadb = is_mariadb
        self.__annotate_rows_event = annotate_rows_event
        if enable_logging:
            self.__log_valid_parameters()

        if end_log_pos:
            self.is_past_end_log_pos = False

        if report_slave:
            self.report_slave = ReportSlave(report_slave)
        self.slave_uuid = slave_uuid
        self.slave_heartbeat = slave_heartbeat

        if pymysql_wrapper:
            self.pymysql_wrapper = pymysql_wrapper
        else:
            self.pymysql_wrapper = pymysql.connect
        self.mysql_version = (0, 0, 0)

    def close(self):
        if self.__connected_stream:
            self._stream_connection.close()
            self.__connected_stream = False
        if self.__connected_ctl:
            # break reference cycle between stream reader and underlying
            # mysql connection object
            self._ctl_connection._get_table_information = None
            self._ctl_connection.close()
            self.__connected_ctl = False

    def __connect_to_ctl(self):
        if not self._ctl_connection_settings:
            self._ctl_connection_settings = dict(self.__connection_settings)
        self._ctl_connection_settings["db"] = "information_schema"
        self._ctl_connection_settings["cursorclass"] = DictCursor
        self._ctl_connection_settings["autocommit"] = True
        self._ctl_connection = self.pymysql_wrapper(**self._ctl_connection_settings)
        self._ctl_connection._get_table_information = self.__get_table_information
        self._ctl_connection._get_dbms = self.__get_dbms
        self.__connected_ctl = True

    def __checksum_enabled(self):
        """Return True if binlog-checksum = CRC32. Only for MySQL > 5.6"""
        cur = self._stream_connection.cursor()
        cur.execute("SHOW GLOBAL VARIABLES LIKE 'BINLOG_CHECKSUM'")
        result = cur.fetchone()
        cur.close()

        if result is None:
            return False
        var, value = result[:2]
        if value == "NONE":
            return False
        return True

    def _register_slave(self):
        if not self.report_slave:
            return

        packet = self.report_slave.encoded(self.__server_id)

        if pymysql.__version__ < LooseVersion("0.6"):
            self._stream_connection.wfile.write(packet)
            self._stream_connection.wfile.flush()
            self._stream_connection.read_packet()
        else:
            self._stream_connection._write_bytes(packet)
            self._stream_connection._next_seq_id = 1
            self._stream_connection._read_packet()

    def __connect_to_stream(self):
        # log_pos (4) -- position in the binlog-file to start the stream with
        # flags (2) BINLOG_DUMP_NON_BLOCK (0 or 1)
        # server_id (4) -- server id of this slave
        # log_file (string.EOF) -- filename of the binlog on the master
        self._stream_connection = self.pymysql_wrapper(**self.__connection_settings)

        self.__use_checksum = self.__checksum_enabled()

        # If checksum is enabled we need to inform the server about the that
        # we support it
        if self.__use_checksum:
            cur = self._stream_connection.cursor()
            cur.execute("SET @master_binlog_checksum= @@global.binlog_checksum")
            cur.close()

        if self.slave_uuid:
            cur = self._stream_connection.cursor()
            cur.execute(
                "SET @slave_uuid = %s, @replica_uuid = %s",
                (self.slave_uuid, self.slave_uuid),
            )
            cur.close()

        if self.slave_heartbeat:
            # 4294967 is documented as the max value for heartbeats
            net_timeout = float(self.__connection_settings.get("read_timeout", 4294967))
            # If heartbeat is too low, the connection will disconnect before,
            # this is also the behavior in mysql
            heartbeat = float(min(net_timeout / 2.0, self.slave_heartbeat))
            if heartbeat > 4294967:
                heartbeat = 4294967

            # master_heartbeat_period is nanoseconds
            heartbeat = int(heartbeat * 1000000000)
            cur = self._stream_connection.cursor()
            cur.execute("SET @master_heartbeat_period= %d" % heartbeat)
            cur.close()

        # When replicating from Mariadb 10.6.12 using binlog coordinates, a slave capability < 4 triggers a bug in
        # Mariadb, when it tries to replace GTID events with dummy ones. Given that this library understands GTID
        # events, setting the capability to 4 circumvents this error.
        # If the DB is mysql, this won't have any effect so no need to run this in a condition
        cur = self._stream_connection.cursor()
        cur.execute("SET @mariadb_slave_capability=4")
        cur.close()

        self._register_slave()

        if not self.auto_position:
            if self.is_mariadb:
                prelude = self.__set_mariadb_settings()
            else:
                # only when log_file and log_pos both provided, the position info is
                # valid, if not, get the current position from master
                if self.log_file is None or self.log_pos is None:
                    cur = self._stream_connection.cursor()
                    cur.execute("SHOW MASTER STATUS")
                    master_status = cur.fetchone()
                    if master_status is None:
                        raise BinLogNotEnabled()
                    self.log_file, self.log_pos = master_status[:2]
                    cur.close()

                prelude = struct.pack("<i", len(self.log_file) + 11) + bytes(
                    bytearray([COM_BINLOG_DUMP])
                )

                if self.__resume_stream:
                    prelude += struct.pack("<I", self.log_pos)
                else:
                    prelude += struct.pack("<I", 4)

                flags = 0

                if not self.__blocking:
                    flags |= 0x01  # BINLOG_DUMP_NON_BLOCK

                prelude += struct.pack("<H", flags)

                prelude += struct.pack("<I", self.__server_id)

                prelude += self.log_file.encode()
        else:
            if self.is_mariadb:
                prelude = self.__set_mariadb_settings()
            else:
                # Format for mysql packet master_auto_position
                #
                # All fields are little endian
                # All fields are unsigned

                # Packet length   uint   4bytes
                # Packet type     byte   1byte   == 0x1e
                # Binlog flags    ushort 2bytes  == 0 (for retrocompatibilty)
                # Server id       uint   4bytes
                # binlognamesize  uint   4bytes
                # binlogname      str    Nbytes  N = binlognamesize
                #                                Zeroified
                # binlog position uint   4bytes  == 4
                # payload_size    uint   4bytes

                # What come next, is the payload, where the slave gtid_executed
                # is sent to the master
                # n_sid           ulong  8bytes  == which size is the gtid_set
                # | sid           uuid   16bytes UUID as a binary
                # | n_intervals   ulong  8bytes  == how many intervals are sent
                # |                                 for this gtid
                # | | start       ulong  8bytes  Start position of this interval
                # | | stop        ulong  8bytes  Stop position of this interval

                # A gtid set looks like:
                #   19d69c1e-ae97-4b8c-a1ef-9e12ba966457:1-3:8-10,
                #   1c2aad49-ae92-409a-b4df-d05a03e4702e:42-47:80-100:130-140
                #
                # In this particular gtid set,
                # 19d69c1e-ae97-4b8c-a1ef-9e12ba966457:1-3:8-10
                # is the first member of the set, it is called a gtid.
                # In this gtid, 19d69c1e-ae97-4b8c-a1ef-9e12ba966457 is the sid
                # and have two intervals, 1-3 and 8-10, 1 is the start position of
                # the first interval 3 is the stop position of the first interval.

                gtid_set = GtidSet(self.auto_position)
                encoded_data_size = gtid_set.encoded_length

                header_size = (
                    2
                    + 4  # binlog_flags
                    + 4  # server_id
                    + 4  # binlog_name_info_size
                    + 8  # empty binlog name
                    + 4  # binlog_pos_info_size
                )  # encoded_data_size

                prelude = (
                    b""
                    + struct.pack("<i", header_size + encoded_data_size)
                    + bytes(bytearray([COM_BINLOG_DUMP_GTID]))
                )

                flags = 0
                if not self.__blocking:
                    flags |= 0x01  # BINLOG_DUMP_NON_BLOCK
                flags |= 0x04  # BINLOG_THROUGH_GTID

                # binlog_flags (2 bytes)
                # see:
                #  https://dev.mysql.com/doc/internals/en/com-binlog-dump-gtid.html
                prelude += struct.pack("<H", flags)

                # server_id (4 bytes)
                prelude += struct.pack("<I", self.__server_id)
                # binlog_name_info_size (4 bytes)
                prelude += struct.pack("<I", 3)
                # empty_binlog_namapprovale (4 bytes)
                prelude += b"\0\0\0"
                # binlog_pos_info (8 bytes)
                prelude += struct.pack("<Q", 4)

                # encoded_data_size (4 bytes)
                prelude += struct.pack("<I", gtid_set.encoded_length)
                # encoded_data
                prelude += gtid_set.encoded()

        if pymysql.__version__ < LooseVersion("0.6"):
            self._stream_connection.wfile.write(prelude)
            self._stream_connection.wfile.flush()
        else:
            self._stream_connection._write_bytes(prelude)
            self._stream_connection._next_seq_id = 1
        self.__connected_stream = True

    def __set_mariadb_settings(self):
        # https://mariadb.com/kb/en/5-slave-registration/
        cur = self._stream_connection.cursor()
        if self.auto_position is not None:
            cur.execute("SET @slave_connect_state='%s'" % self.auto_position)
        cur.execute("SET @slave_gtid_strict_mode=1")
        cur.execute("SET @slave_gtid_ignore_duplicates=0")
        cur.close()

        # https://mariadb.com/kb/en/com_binlog_dump/
        header_size = (
            4
            + 2  # binlog pos
            + 4  # binlog flags
            + 4  # slave server_id,  # requested binlog file name , set it to empty
        )

        prelude = struct.pack("<i", header_size) + bytes(bytearray([COM_BINLOG_DUMP]))

        # binlog pos
        prelude += struct.pack("<i", 4)

        flags = 0

        # Enable annotate rows event
        if self.__annotate_rows_event:
            flags |= 0x02  # BINLOG_SEND_ANNOTATE_ROWS_EVENT

        if not self.__blocking:
            flags |= 0x01  # BINLOG_DUMP_NON_BLOCK

        # binlog flags
        prelude += struct.pack("<H", flags)

        # server id (4 bytes)
        prelude += struct.pack("<I", self.__server_id)

        # empty_binlog_name (4 bytes)
        prelude += b"\0\0\0\0"

        return prelude

    def fetchone(self):
        while True:
            if self.end_log_pos and self.is_past_end_log_pos:
                return None

            if not self.__connected_stream:
                self.__connect_to_stream()

            if not self.__connected_ctl:
                self.__connect_to_ctl()

            try:
                if pymysql.__version__ < LooseVersion("0.6"):
                    pkt = self._stream_connection.read_packet()
                else:
                    pkt = self._stream_connection._read_packet()
            except pymysql.OperationalError as error:
                code, message = error.args
                if code in MYSQL_EXPECTED_ERROR_CODES:
                    self._stream_connection.close()
                    self.__connected_stream = False
                    continue
                raise

            if pkt.is_eof_packet():
                self.close()
                return None

            if not pkt.is_ok_packet():
                continue

<<<<<<< HEAD
            binlog_event = BinLogPacketWrapper(pkt, self.table_map,
                                               self._ctl_connection,
                                               self.mysql_version,
                                               self.__use_checksum,
                                               self.__allowed_events_in_packet,
                                               self.__only_tables,
                                               self.__ignored_tables,
                                               self.__only_schemas,
                                               self.__ignored_schemas,
                                               self.__freeze_schema,
                                               self.__fail_on_table_metadata_unavailable,
                                               self.__ignore_decode_errors,
                                               self.__verify_checksum,
                                               self.__optional_meta_data,)
=======
            binlog_event = BinLogPacketWrapper(
                pkt,
                self.table_map,
                self._ctl_connection,
                self.mysql_version,
                self.__use_checksum,
                self.__allowed_events_in_packet,
                self.__only_tables,
                self.__ignored_tables,
                self.__only_schemas,
                self.__ignored_schemas,
                self.__freeze_schema,
                self.__fail_on_table_metadata_unavailable,
                self.__ignore_decode_errors,
                self.__verify_checksum,
            )
>>>>>>> 8e17fb2f

            if binlog_event.event_type == ROTATE_EVENT:
                self.log_pos = binlog_event.event.position
                self.log_file = binlog_event.event.next_binlog
                # Table Id in binlog are NOT persistent in MySQL - they are in-memory identifiers
                # that means that when MySQL master restarts, it will reuse same table id for different tables
                # which will cause errors for us since our in-memory map will try to decode row data with
                # wrong table schema.
                # The fix is to rely on the fact that MySQL will also rotate to a new binlog file every time it
                # restarts. That means every rotation we see *could* be a sign of restart and so potentially
                # invalidates all our cached table id to schema mappings. This means we have to load them all
                # again for each logfile which is potentially wasted effort but we can't really do much better
                # without being broken in restart case
                self.table_map = {}
            elif binlog_event.log_pos:
                self.log_pos = binlog_event.log_pos

            if self.end_log_pos and self.log_pos >= self.end_log_pos:
                # We're currently at, or past, the specified end log position.
                self.is_past_end_log_pos = True

            # This check must not occur before clearing the ``table_map`` as a
            # result of a RotateEvent.
            #
            # The first RotateEvent in a binlog file has a timestamp of
            # zero.  If the server has moved to a new log and not written a
            # timestamped RotateEvent at the end of the previous log, the
            # RotateEvent at the beginning of the new log will be ignored
            # if the caller provided a positive ``skip_to_timestamp``
            # value.  This will result in the ``table_map`` becoming
            # corrupt.
            #
            # https://dev.mysql.com/doc/internals/en/event-data-for-specific-event-types.html
            # From the MySQL Internals Manual:
            #
            #   ROTATE_EVENT is generated locally and written to the binary
            #   log on the master. It is written to the relay log on the
            #   slave when FLUSH LOGS occurs, and when receiving a
            #   ROTATE_EVENT from the master. In the latter case, there
            #   will be two rotate events in total originating on different
            #   servers.
            #
            #   There are conditions under which the terminating
            #   log-rotation event does not occur. For example, the server
            #   might crash.
            if (
                self.skip_to_timestamp
                and binlog_event.timestamp < self.skip_to_timestamp
            ):
                continue

            if (
                binlog_event.event_type == TABLE_MAP_EVENT
                and binlog_event.event is not None
            ):
                self.table_map[
                    binlog_event.event.table_id
                ] = binlog_event.event.get_table()

            # event is none if we have filter it on packet level
            # we filter also not allowed events
            if binlog_event.event is None or (
                binlog_event.event.__class__ not in self.__allowed_events
            ):
                continue

            if binlog_event.event_type == FORMAT_DESCRIPTION_EVENT:
                self.mysql_version = binlog_event.event.mysql_version

            return binlog_event.event

    def _allowed_event_list(
        self, only_events, ignored_events, filter_non_implemented_events
    ):
        if only_events is not None:
            events = set(only_events)
        else:
            events = set(
                (
                    QueryEvent,
                    RotateEvent,
                    StopEvent,
                    FormatDescriptionEvent,
                    XAPrepareEvent,
                    XidEvent,
                    GtidEvent,
                    BeginLoadQueryEvent,
                    ExecuteLoadQueryEvent,
                    UpdateRowsEvent,
                    WriteRowsEvent,
                    DeleteRowsEvent,
                    TableMapEvent,
                    HeartbeatLogEvent,
                    NotImplementedEvent,
                    MariadbGtidEvent,
                    RowsQueryLogEvent,
                    MariadbAnnotateRowsEvent,
                    RandEvent,
                    MariadbStartEncryptionEvent,
                    MariadbGtidListEvent,
                    MariadbBinLogCheckPointEvent,
                    UserVarEvent,
                    PreviousGtidsEvent,
                )
            )
        if ignored_events is not None:
            for e in ignored_events:
                events.remove(e)
        if filter_non_implemented_events:
            try:
                events.remove(NotImplementedEvent)
            except KeyError:
                pass
        return frozenset(events)

    def __get_table_information(self, schema, table):
        for i in range(1, 3):
            try:
                if not self.__connected_ctl:
                    self.__connect_to_ctl()

                cur = self._ctl_connection.cursor()
                cur.execute(
                    """
                    SELECT
                        COLUMN_NAME, COLLATION_NAME, CHARACTER_SET_NAME,
                        COLUMN_COMMENT, COLUMN_TYPE, COLUMN_KEY, ORDINAL_POSITION,
                        DATA_TYPE, CHARACTER_OCTET_LENGTH
                    FROM
                        information_schema.columns
                    WHERE
                        table_schema = %s AND table_name = %s
                    """,
                    (schema, table),
                )
                result = sorted(cur.fetchall(), key=lambda x: x["ORDINAL_POSITION"])
                cur.close()

                return result
            except pymysql.OperationalError as error:
                code, message = error.args
                if code in MYSQL_EXPECTED_ERROR_CODES:
                    self.__connected_ctl = False
                    continue
                else:
                    raise error

    def __get_dbms(self):
        if not self.__connected_ctl:
            self.__connect_to_ctl()

        cur = self._ctl_connection.cursor()
        cur.execute("SELECT VERSION();")
<<<<<<< HEAD
        version_info = cur.fetchone().get('VERSION()', '')

        if 'MariaDB' in version_info:
            return 'mariadb'
        return 'mysql'
=======
        version_info = cur.fetchone().get("VERSION()", "")

        if "MariaDB" in version_info:
            return "mariadb"
        return "mysql"

    def __log_valid_parameters(self):
        ignored = ["allowed_events", "table_map"]
        for parameter, value in self.__dict__.items():
            if parameter.startswith("_BinLogStreamReader__"):
                parameter = parameter.replace("_BinLogStreamReader__", "")
            if parameter in ignored or not value:
                continue
            if type(value) == frozenset:
                string_list = [
                    str(item).split()[-1][:-2].split(".")[2] for item in value
                ]
                items = ", ".join(string_list)
                comment = f"{parameter}: [{items}]"
            else:
                comment = f"{parameter}: {value}"
            logging.info(comment)
>>>>>>> 8e17fb2f

    def __iter__(self):
        return iter(self.fetchone, None)<|MERGE_RESOLUTION|>--- conflicted
+++ resolved
@@ -153,26 +153,7 @@
 
     report_slave = None
 
-<<<<<<< HEAD
-    def __init__(self, connection_settings, server_id,
-                 ctl_connection_settings=None, resume_stream=False,
-                 blocking=False, only_events=None, log_file=None,
-                 log_pos=None, end_log_pos=None,
-                 filter_non_implemented_events=True,
-                 ignored_events=None, auto_position=None,
-                 only_tables=None, ignored_tables=None,
-                 only_schemas=None, ignored_schemas=None,
-                 freeze_schema=False, skip_to_timestamp=None,
-                 report_slave=None, slave_uuid=None,
-                 pymysql_wrapper=None,
-                 fail_on_table_metadata_unavailable=False,
-                 slave_heartbeat=None,
-                 is_mariadb=False,
-                 annotate_rows_event=False,
-                 ignore_decode_errors=False,
-                 verify_checksum=False,
-                 optional_meta_data=False,):
-=======
+
     def __init__(
         self,
         connection_settings,
@@ -203,8 +184,9 @@
         ignore_decode_errors=False,
         verify_checksum=False,
         enable_logging=True,
+        optional_meta_data=False,
     ):
->>>>>>> 8e17fb2f
+
         """
         Attributes:
             ctl_connection_settings: Connection settings for cluster holding
@@ -606,22 +588,7 @@
             if not pkt.is_ok_packet():
                 continue
 
-<<<<<<< HEAD
-            binlog_event = BinLogPacketWrapper(pkt, self.table_map,
-                                               self._ctl_connection,
-                                               self.mysql_version,
-                                               self.__use_checksum,
-                                               self.__allowed_events_in_packet,
-                                               self.__only_tables,
-                                               self.__ignored_tables,
-                                               self.__only_schemas,
-                                               self.__ignored_schemas,
-                                               self.__freeze_schema,
-                                               self.__fail_on_table_metadata_unavailable,
-                                               self.__ignore_decode_errors,
-                                               self.__verify_checksum,
-                                               self.__optional_meta_data,)
-=======
+
             binlog_event = BinLogPacketWrapper(
                 pkt,
                 self.table_map,
@@ -637,8 +604,8 @@
                 self.__fail_on_table_metadata_unavailable,
                 self.__ignore_decode_errors,
                 self.__verify_checksum,
+                self.__optional_meta_data,
             )
->>>>>>> 8e17fb2f
 
             if binlog_event.event_type == ROTATE_EVENT:
                 self.log_pos = binlog_event.event.position
@@ -792,13 +759,7 @@
 
         cur = self._ctl_connection.cursor()
         cur.execute("SELECT VERSION();")
-<<<<<<< HEAD
-        version_info = cur.fetchone().get('VERSION()', '')
-
-        if 'MariaDB' in version_info:
-            return 'mariadb'
-        return 'mysql'
-=======
+
         version_info = cur.fetchone().get("VERSION()", "")
 
         if "MariaDB" in version_info:
@@ -821,7 +782,7 @@
             else:
                 comment = f"{parameter}: {value}"
             logging.info(comment)
->>>>>>> 8e17fb2f
+
 
     def __iter__(self):
         return iter(self.fetchone, None)