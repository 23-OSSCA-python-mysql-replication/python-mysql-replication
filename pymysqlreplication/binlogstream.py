--- conflicted
+++ resolved
@@ -14,11 +14,7 @@
     BeginLoadQueryEvent, ExecuteLoadQueryEvent,
     HeartbeatLogEvent, NotImplementedEvent, MariadbGtidEvent,
     MariadbAnnotateRowsEvent, RandEvent, MariadbStartEncryptionEvent, RowsQueryLogEvent,
-<<<<<<< HEAD
     MariadbGtidListEvent, MariadbBinLogCheckPointEvent, UserVarEvent)
-=======
-    MariadbGtidListEvent, MariadbBinLogCheckPointEvent)
->>>>>>> a19a5a5b
 from .exceptions import BinLogNotEnabled
 from .gtid import GtidSet
 from .packet import BinLogPacketWrapper
@@ -629,12 +625,9 @@
                 MariadbAnnotateRowsEvent,
                 RandEvent,
                 MariadbStartEncryptionEvent,
-<<<<<<< HEAD
-                UserVarEvent,
-=======
->>>>>>> a19a5a5b
                 MariadbGtidListEvent,
-                MariadbBinLogCheckPointEvent
+                MariadbBinLogCheckPointEvent,
+                UserVarEvent
             ))
         if ignored_events is not None:
             for e in ignored_events:
