# -*- coding: utf-8 -*-

import pymysql
import struct
from distutils.version import LooseVersion

from pymysql.constants.COMMAND import COM_BINLOG_DUMP, COM_REGISTER_SLAVE
from pymysql.cursors import DictCursor

from .packet import BinLogPacketWrapper
from .constants.BINLOG import TABLE_MAP_EVENT, ROTATE_EVENT, FORMAT_DESCRIPTION_EVENT
from .gtid import GtidSet
from .event import (
    QueryEvent, RotateEvent, FormatDescriptionEvent,
    XidEvent, GtidEvent, StopEvent, XAPrepareEvent,
    BeginLoadQueryEvent, ExecuteLoadQueryEvent,
<<<<<<< HEAD
    HeartbeatLogEvent, NotImplementedEvent, 
    MariadbGtidEvent, RandEvent)
=======
    HeartbeatLogEvent, NotImplementedEvent, MariadbGtidEvent,
    MariadbAnnotateRowsEvent)
>>>>>>> 558444e7
from .exceptions import BinLogNotEnabled
from .row_event import (
    UpdateRowsEvent, WriteRowsEvent, DeleteRowsEvent, TableMapEvent)

try:
    from pymysql.constants.COMMAND import COM_BINLOG_DUMP_GTID
except ImportError:
    # Handle old pymysql versions
    # See: https://github.com/PyMySQL/PyMySQL/pull/261
    COM_BINLOG_DUMP_GTID = 0x1e

# 2013 Connection Lost
# 2006 MySQL server has gone away
MYSQL_EXPECTED_ERROR_CODES = [2013, 2006]


class ReportSlave(object):

    """Represent the values that you may report when connecting as a slave
    to a master. SHOW SLAVE HOSTS related"""

    hostname = ''
    username = ''
    password = ''
    port = 0

    def __init__(self, value):
        """
        Attributes:
            value: string or tuple
                   if string, then it will be used hostname
                   if tuple it will be used as (hostname, user, password, port)
        """

        if isinstance(value, (tuple, list)):
            try:
                self.hostname = value[0]
                self.username = value[1]
                self.password = value[2]
                self.port = int(value[3])
            except IndexError:
                pass
        elif isinstance(value, dict):
            for key in ['hostname', 'username', 'password', 'port']:
                try:
                    setattr(self, key, value[key])
                except KeyError:
                    pass
        else:
            self.hostname = value

    def __repr__(self):
        return '<ReportSlave hostname=%s username=%s password=%s port=%d>' %\
            (self.hostname, self.username, self.password, self.port)

    def encoded(self, server_id, master_id=0):
        """
        server_id: the slave server-id
        master_id: usually 0. Appears as "master id" in SHOW SLAVE HOSTS
                   on the master. Unknown what else it impacts.
        """

        # 1              [15] COM_REGISTER_SLAVE
        # 4              server-id
        # 1              slaves hostname length
        # string[$len]   slaves hostname
        # 1              slaves user len
        # string[$len]   slaves user
        # 1              slaves password len
        # string[$len]   slaves password
        # 2              slaves mysql-port
        # 4              replication rank
        # 4              master-id

        lhostname = len(self.hostname.encode())
        lusername = len(self.username.encode())
        lpassword = len(self.password.encode())

        packet_len = (1 +  # command
                      4 +  # server-id
                      1 +  # hostname length
                      lhostname +
                      1 +  # username length
                      lusername +
                      1 +  # password length
                      lpassword +
                      2 +  # slave mysql port
                      4 +  # replication rank
                      4)  # master-id

        MAX_STRING_LEN = 257  # one byte for length + 256 chars

        return (struct.pack('<i', packet_len) +
                bytes(bytearray([COM_REGISTER_SLAVE])) +
                struct.pack('<L', server_id) +
                struct.pack('<%dp' % min(MAX_STRING_LEN, lhostname + 1),
                            self.hostname.encode()) +
                struct.pack('<%dp' % min(MAX_STRING_LEN, lusername + 1),
                            self.username.encode()) +
                struct.pack('<%dp' % min(MAX_STRING_LEN, lpassword + 1),
                            self.password.encode()) +
                struct.pack('<H', self.port) +
                struct.pack('<l', 0) +
                struct.pack('<l', master_id))


class BinLogStreamReader(object):

    """Connect to replication stream and read event
    """
    report_slave = None

    def __init__(self, connection_settings, server_id,
                 ctl_connection_settings=None, resume_stream=False,
                 blocking=False, only_events=None, log_file=None,
                 log_pos=None, end_log_pos=None,
                 filter_non_implemented_events=True,
                 ignored_events=None, auto_position=None,
                 only_tables=None, ignored_tables=None,
                 only_schemas=None, ignored_schemas=None,
                 freeze_schema=False, skip_to_timestamp=None,
                 report_slave=None, slave_uuid=None,
                 pymysql_wrapper=None,
                 fail_on_table_metadata_unavailable=False,
                 slave_heartbeat=None,
                 is_mariadb=False,
                 annotate_rows_event=False,
                 ignore_decode_errors=False):
        """
        Attributes:
            ctl_connection_settings: Connection settings for cluster holding
                                     schema information
            resume_stream: Start for event from position or the latest event of
                           binlog or from older available event
            blocking: When master has finished reading/sending binlog it will
                      send EOF instead of blocking connection.
            only_events: Array of allowed events
            ignored_events: Array of ignored events
            log_file: Set replication start log file
            log_pos: Set replication start log pos (resume_stream should be
                     true)
            end_log_pos: Set replication end log pos
            auto_position: Use master_auto_position gtid to set position
            only_tables: An array with the tables you want to watch (only works
                         in binlog_format ROW)
            ignored_tables: An array with the tables you want to skip
            only_schemas: An array with the schemas you want to watch
            ignored_schemas: An array with the schemas you want to skip
            freeze_schema: If true do not support ALTER TABLE. It's faster.
            skip_to_timestamp: Ignore all events until reaching specified
                               timestamp.
            report_slave: Report slave in SHOW SLAVE HOSTS.
            slave_uuid: Report slave_uuid or replica_uuid in SHOW SLAVE HOSTS(MySQL 8.0.21-) or
                        SHOW REPLICAS(MySQL 8.0.22+) depends on your MySQL version.
            fail_on_table_metadata_unavailable: Should raise exception if we
                                                can't get table information on
                                                row_events
            slave_heartbeat: (seconds) Should master actively send heartbeat on
                             connection. This also reduces traffic in GTID
                             replication on replication resumption (in case
                             many event to skip in binlog). See
                             MASTER_HEARTBEAT_PERIOD in mysql documentation
                             for semantics
            is_mariadb: Flag to indicate it's a MariaDB server, used with auto_position
                    to point to Mariadb specific GTID.
            annotate_rows_event: Parameter value to enable annotate rows event in mariadb,
                    used with 'is_mariadb'
            ignore_decode_errors: If true, any decode errors encountered 
                                  when reading column data will be ignored.
        """

        self.__connection_settings = connection_settings
        self.__connection_settings.setdefault("charset", "utf8")

        self.__connected_stream = False
        self.__connected_ctl = False
        self.__resume_stream = resume_stream
        self.__blocking = blocking
        self._ctl_connection_settings = ctl_connection_settings
        if ctl_connection_settings:
            self._ctl_connection_settings.setdefault("charset", "utf8")

        self.__only_tables = only_tables
        self.__ignored_tables = ignored_tables
        self.__only_schemas = only_schemas
        self.__ignored_schemas = ignored_schemas
        self.__freeze_schema = freeze_schema
        self.__allowed_events = self._allowed_event_list(
            only_events, ignored_events, filter_non_implemented_events)
        self.__fail_on_table_metadata_unavailable = fail_on_table_metadata_unavailable
        self.__ignore_decode_errors = ignore_decode_errors

        # We can't filter on packet level TABLE_MAP and rotate event because
        # we need them for handling other operations
        self.__allowed_events_in_packet = frozenset(
            [TableMapEvent, RotateEvent]).union(self.__allowed_events)

        self.__server_id = server_id
        self.__use_checksum = False

        # Store table meta information
        self.table_map = {}
        self.log_pos = log_pos
        self.end_log_pos = end_log_pos
        self.log_file = log_file
        self.auto_position = auto_position
        self.skip_to_timestamp = skip_to_timestamp
        self.is_mariadb = is_mariadb
        self.__annotate_rows_event = annotate_rows_event

        if end_log_pos:
            self.is_past_end_log_pos = False

        if report_slave:
            self.report_slave = ReportSlave(report_slave)
        self.slave_uuid = slave_uuid
        self.slave_heartbeat = slave_heartbeat

        if pymysql_wrapper:
            self.pymysql_wrapper = pymysql_wrapper
        else:
            self.pymysql_wrapper = pymysql.connect
        self.mysql_version = (0, 0, 0)

    def close(self):
        if self.__connected_stream:
            self._stream_connection.close()
            self.__connected_stream = False
        if self.__connected_ctl:
            # break reference cycle between stream reader and underlying
            # mysql connection object
            self._ctl_connection._get_table_information = None
            self._ctl_connection.close()
            self.__connected_ctl = False

    def __connect_to_ctl(self):
        if not self._ctl_connection_settings:
            self._ctl_connection_settings = dict(self.__connection_settings)
        self._ctl_connection_settings["db"] = "information_schema"
        self._ctl_connection_settings["cursorclass"] = DictCursor
        self._ctl_connection = self.pymysql_wrapper(**self._ctl_connection_settings)
        self._ctl_connection._get_table_information = self.__get_table_information
        self.__connected_ctl = True

    def __checksum_enabled(self):
        """Return True if binlog-checksum = CRC32. Only for MySQL > 5.6"""
        cur = self._stream_connection.cursor()
        cur.execute("SHOW GLOBAL VARIABLES LIKE 'BINLOG_CHECKSUM'")
        result = cur.fetchone()
        cur.close()

        if result is None:
            return False
        var, value = result[:2]
        if value == 'NONE':
            return False
        return True

    def _register_slave(self):
        if not self.report_slave:
            return

        packet = self.report_slave.encoded(self.__server_id)

        if pymysql.__version__ < LooseVersion("0.6"):
            self._stream_connection.wfile.write(packet)
            self._stream_connection.wfile.flush()
            self._stream_connection.read_packet()
        else:
            self._stream_connection._write_bytes(packet)
            self._stream_connection._next_seq_id = 1
            self._stream_connection._read_packet()

    def __connect_to_stream(self):
        # log_pos (4) -- position in the binlog-file to start the stream with
        # flags (2) BINLOG_DUMP_NON_BLOCK (0 or 1)
        # server_id (4) -- server id of this slave
        # log_file (string.EOF) -- filename of the binlog on the master
        self._stream_connection = self.pymysql_wrapper(**self.__connection_settings)

        self.__use_checksum = self.__checksum_enabled()

        # If checksum is enabled we need to inform the server about the that
        # we support it
        if self.__use_checksum:
            cur = self._stream_connection.cursor()
            cur.execute("set @master_binlog_checksum= @@global.binlog_checksum")
            cur.close()

        if self.slave_uuid:
            cur = self._stream_connection.cursor()
            cur.execute("SET @slave_uuid = %s, @replica_uuid = %s", (self.slave_uuid, self.slave_uuid))
            cur.close()

        if self.slave_heartbeat:
            # 4294967 is documented as the max value for heartbeats
            net_timeout = float(self.__connection_settings.get('read_timeout',
                                                               4294967))
            # If heartbeat is too low, the connection will disconnect before,
            # this is also the behavior in mysql
            heartbeat = float(min(net_timeout/2., self.slave_heartbeat))
            if heartbeat > 4294967:
                heartbeat = 4294967

            # master_heartbeat_period is nanoseconds
            heartbeat = int(heartbeat * 1000000000)
            cur = self._stream_connection.cursor()
            cur.execute("set @master_heartbeat_period= %d" % heartbeat)
            cur.close()

        # When replicating from Mariadb 10.6.12 using binlog coordinates, a slave capability < 4 triggers a bug in
        # Mariadb, when it tries to replace GTID events with dummy ones. Given that this library understands GTID
        # events, setting the capability to 4 circumvents this error.
        # If the DB is mysql, this won't have any effect so no need to run this in a condition
        cur = self._stream_connection.cursor()
        cur.execute("SET @mariadb_slave_capability=4")
        cur.close()

        self._register_slave()

        if not self.auto_position:
            if self.is_mariadb:
                prelude = self.__set_mariadb_settings()
            else:
                # only when log_file and log_pos both provided, the position info is
                # valid, if not, get the current position from master
                if self.log_file is None or self.log_pos is None:
                    cur = self._stream_connection.cursor()
                    cur.execute("SHOW MASTER STATUS")
                    master_status = cur.fetchone()
                    if master_status is None:
                        raise BinLogNotEnabled()
                    self.log_file, self.log_pos = master_status[:2]
                    cur.close()

                prelude = struct.pack('<i', len(self.log_file) + 11) \
                    + bytes(bytearray([COM_BINLOG_DUMP]))

                if self.__resume_stream:
                    prelude += struct.pack('<I', self.log_pos)
                else:
                    prelude += struct.pack('<I', 4)

                flags = 0

                if not self.__blocking:
                    flags |= 0x01  # BINLOG_DUMP_NON_BLOCK
                prelude += struct.pack('<H', flags)

                prelude += struct.pack('<I', self.__server_id)
                prelude += self.log_file.encode()
        else:
            if self.is_mariadb:
                prelude = self.__set_mariadb_settings()        
            else:
                # Format for mysql packet master_auto_position
                #
                # All fields are little endian
                # All fields are unsigned

                # Packet length   uint   4bytes
                # Packet type     byte   1byte   == 0x1e
                # Binlog flags    ushort 2bytes  == 0 (for retrocompatibilty)
                # Server id       uint   4bytes
                # binlognamesize  uint   4bytes
                # binlogname      str    Nbytes  N = binlognamesize
                #                                Zeroified
                # binlog position uint   4bytes  == 4
                # payload_size    uint   4bytes

                # What come next, is the payload, where the slave gtid_executed
                # is sent to the master
                # n_sid           ulong  8bytes  == which size is the gtid_set
                # | sid           uuid   16bytes UUID as a binary
                # | n_intervals   ulong  8bytes  == how many intervals are sent
                # |                                 for this gtid
                # | | start       ulong  8bytes  Start position of this interval
                # | | stop        ulong  8bytes  Stop position of this interval

                # A gtid set looks like:
                #   19d69c1e-ae97-4b8c-a1ef-9e12ba966457:1-3:8-10,
                #   1c2aad49-ae92-409a-b4df-d05a03e4702e:42-47:80-100:130-140
                #
                # In this particular gtid set,
                # 19d69c1e-ae97-4b8c-a1ef-9e12ba966457:1-3:8-10
                # is the first member of the set, it is called a gtid.
                # In this gtid, 19d69c1e-ae97-4b8c-a1ef-9e12ba966457 is the sid
                # and have two intervals, 1-3 and 8-10, 1 is the start position of
                # the first interval 3 is the stop position of the first interval.

                gtid_set = GtidSet(self.auto_position)
                encoded_data_size = gtid_set.encoded_length

                header_size = (2 +  # binlog_flags
                               4 +  # server_id
                               4 +  # binlog_name_info_size
                               4 +  # empty binlog name
                               8 +  # binlog_pos_info_size
                               4)  # encoded_data_size

                prelude = b'' + struct.pack('<i', header_size + encoded_data_size)\
                    + bytes(bytearray([COM_BINLOG_DUMP_GTID]))

                flags = 0
                if not self.__blocking:
                    flags |= 0x01  # BINLOG_DUMP_NON_BLOCK
                flags |= 0x04  # BINLOG_THROUGH_GTID

                # binlog_flags (2 bytes)
                # see:
                #  https://dev.mysql.com/doc/internals/en/com-binlog-dump-gtid.html
                prelude += struct.pack('<H', flags)

                # server_id (4 bytes)
                prelude += struct.pack('<I', self.__server_id)
                # binlog_name_info_size (4 bytes)
                prelude += struct.pack('<I', 3)
                # empty_binlog_namapprovale (4 bytes)
                prelude += b'\0\0\0'
                # binlog_pos_info (8 bytes)
                prelude += struct.pack('<Q', 4)

                # encoded_data_size (4 bytes)
                prelude += struct.pack('<I', gtid_set.encoded_length)
                # encoded_data
                prelude += gtid_set.encoded()

        if pymysql.__version__ < LooseVersion("0.6"):
            self._stream_connection.wfile.write(prelude)
            self._stream_connection.wfile.flush()
        else:
            self._stream_connection._write_bytes(prelude)
            self._stream_connection._next_seq_id = 1
        self.__connected_stream = True

    def __set_mariadb_settings(self):
        # https://mariadb.com/kb/en/5-slave-registration/
        cur = self._stream_connection.cursor()
        if self.auto_position != None : 
            cur.execute("SET @slave_connect_state='%s'" % self.auto_position)
        cur.execute("SET @slave_gtid_strict_mode=1")
        cur.execute("SET @slave_gtid_ignore_duplicates=0")
        cur.close()

        # https://mariadb.com/kb/en/com_binlog_dump/
        header_size = (
                4 +  # binlog pos
                2 +  # binlog flags
                4 +  # slave server_id,
                4    # requested binlog file name , set it to empty
        )

        prelude = struct.pack('<i', header_size) + bytes(bytearray([COM_BINLOG_DUMP]))

        # binlog pos
        prelude += struct.pack('<i', 4)

        flags = 0

        # Enable annotate rows event 
        if self.__annotate_rows_event:
            flags |= 0x02 # BINLOG_SEND_ANNOTATE_ROWS_EVENT

        if not self.__blocking:
            flags |= 0x01  # BINLOG_DUMP_NON_BLOCK
        
        # binlog flags
        prelude += struct.pack('<H', flags)

        # server id (4 bytes)
        prelude += struct.pack('<I', self.__server_id)

        # empty_binlog_name (4 bytes)
        prelude += b'\0\0\0\0'

        return prelude

    def fetchone(self):
        while True:
            if self.end_log_pos and self.is_past_end_log_pos:
                return None

            if not self.__connected_stream:
                self.__connect_to_stream()

            if not self.__connected_ctl:
                self.__connect_to_ctl()

            try:
                if pymysql.__version__ < LooseVersion("0.6"):
                    pkt = self._stream_connection.read_packet()
                else:
                    pkt = self._stream_connection._read_packet()
            except pymysql.OperationalError as error:
                code, message = error.args
                if code in MYSQL_EXPECTED_ERROR_CODES:
                    self._stream_connection.close()
                    self.__connected_stream = False
                    continue
                raise

            if pkt.is_eof_packet():
                self.close()
                return None

            if not pkt.is_ok_packet():
                continue

            binlog_event = BinLogPacketWrapper(pkt, self.table_map,
                                               self._ctl_connection,
                                               self.mysql_version,
                                               self.__use_checksum,
                                               self.__allowed_events_in_packet,
                                               self.__only_tables,
                                               self.__ignored_tables,
                                               self.__only_schemas,
                                               self.__ignored_schemas,
                                               self.__freeze_schema,
                                               self.__fail_on_table_metadata_unavailable,
                                               self.__ignore_decode_errors)

            if binlog_event.event_type == ROTATE_EVENT:
                self.log_pos = binlog_event.event.position
                self.log_file = binlog_event.event.next_binlog
                # Table Id in binlog are NOT persistent in MySQL - they are in-memory identifiers
                # that means that when MySQL master restarts, it will reuse same table id for different tables
                # which will cause errors for us since our in-memory map will try to decode row data with
                # wrong table schema.
                # The fix is to rely on the fact that MySQL will also rotate to a new binlog file every time it
                # restarts. That means every rotation we see *could* be a sign of restart and so potentially
                # invalidates all our cached table id to schema mappings. This means we have to load them all
                # again for each logfile which is potentially wasted effort but we can't really do much better
                # without being broken in restart case
                self.table_map = {}
            elif binlog_event.log_pos:
                self.log_pos = binlog_event.log_pos

            if self.end_log_pos and self.log_pos >= self.end_log_pos:
                # We're currently at, or past, the specified end log position.
                self.is_past_end_log_pos = True

            # This check must not occur before clearing the ``table_map`` as a
            # result of a RotateEvent.
            #
            # The first RotateEvent in a binlog file has a timestamp of
            # zero.  If the server has moved to a new log and not written a
            # timestamped RotateEvent at the end of the previous log, the
            # RotateEvent at the beginning of the new log will be ignored
            # if the caller provided a positive ``skip_to_timestamp``
            # value.  This will result in the ``table_map`` becoming
            # corrupt.
            #
            # https://dev.mysql.com/doc/internals/en/event-data-for-specific-event-types.html
            # From the MySQL Internals Manual:
            #
            #   ROTATE_EVENT is generated locally and written to the binary
            #   log on the master. It is written to the relay log on the
            #   slave when FLUSH LOGS occurs, and when receiving a
            #   ROTATE_EVENT from the master. In the latter case, there
            #   will be two rotate events in total originating on different
            #   servers.
            #
            #   There are conditions under which the terminating
            #   log-rotation event does not occur. For example, the server
            #   might crash.
            if self.skip_to_timestamp and binlog_event.timestamp < self.skip_to_timestamp:
                continue

            if binlog_event.event_type == TABLE_MAP_EVENT and \
                    binlog_event.event is not None:
                self.table_map[binlog_event.event.table_id] = \
                    binlog_event.event.get_table()

            # event is none if we have filter it on packet level
            # we filter also not allowed events
            if binlog_event.event is None or (binlog_event.event.__class__ not in self.__allowed_events):
                continue

            if binlog_event.event_type == FORMAT_DESCRIPTION_EVENT:
                self.mysql_version = binlog_event.event.mysql_version

            return binlog_event.event

    def _allowed_event_list(self, only_events, ignored_events,
                            filter_non_implemented_events):
        if only_events is not None:
            events = set(only_events)
        else:
            events = set((
                QueryEvent,
                RotateEvent,
                StopEvent,
                FormatDescriptionEvent,
                XAPrepareEvent,
                XidEvent,
                GtidEvent,
                BeginLoadQueryEvent,
                ExecuteLoadQueryEvent,
                UpdateRowsEvent,
                WriteRowsEvent,
                DeleteRowsEvent,
                TableMapEvent,
                HeartbeatLogEvent,
                NotImplementedEvent,
                MariadbGtidEvent,
<<<<<<< HEAD
                RandEvent
=======
                MariadbAnnotateRowsEvent
>>>>>>> 558444e7
                ))
        if ignored_events is not None:
            for e in ignored_events:
                events.remove(e)
        if filter_non_implemented_events:
            try:
                events.remove(NotImplementedEvent)
            except KeyError:
                pass
        return frozenset(events)

    def __get_table_information(self, schema, table):
        for i in range(1, 3):
            try:
                if not self.__connected_ctl:
                    self.__connect_to_ctl()

                cur = self._ctl_connection.cursor()
                cur.execute("""
                    SELECT
                        COLUMN_NAME, COLLATION_NAME, CHARACTER_SET_NAME,
                        COLUMN_COMMENT, COLUMN_TYPE, COLUMN_KEY, ORDINAL_POSITION,
                        DATA_TYPE, CHARACTER_OCTET_LENGTH
                    FROM
                        information_schema.columns
                    WHERE
                        table_schema = %s AND table_name = %s
                    ORDER BY ORDINAL_POSITION
                    """, (schema, table))

                return cur.fetchall()
            except pymysql.OperationalError as error:
                code, message = error.args
                if code in MYSQL_EXPECTED_ERROR_CODES:
                    self.__connected_ctl = False
                    continue
                else:
                    raise error

    def __iter__(self):
        return iter(self.fetchone, None)<|MERGE_RESOLUTION|>--- conflicted
+++ resolved
@@ -14,13 +14,8 @@
     QueryEvent, RotateEvent, FormatDescriptionEvent,
     XidEvent, GtidEvent, StopEvent, XAPrepareEvent,
     BeginLoadQueryEvent, ExecuteLoadQueryEvent,
-<<<<<<< HEAD
-    HeartbeatLogEvent, NotImplementedEvent, 
-    MariadbGtidEvent, RandEvent)
-=======
     HeartbeatLogEvent, NotImplementedEvent, MariadbGtidEvent,
-    MariadbAnnotateRowsEvent)
->>>>>>> 558444e7
+    MariadbAnnotateRowsEvent, RandEvent)
 from .exceptions import BinLogNotEnabled
 from .row_event import (
     UpdateRowsEvent, WriteRowsEvent, DeleteRowsEvent, TableMapEvent)
@@ -626,11 +621,8 @@
                 HeartbeatLogEvent,
                 NotImplementedEvent,
                 MariadbGtidEvent,
-<<<<<<< HEAD
+                MariadbAnnotateRowsEvent,
                 RandEvent
-=======
-                MariadbAnnotateRowsEvent
->>>>>>> 558444e7
                 ))
         if ignored_events is not None:
             for e in ignored_events:
