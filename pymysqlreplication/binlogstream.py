--- conflicted
+++ resolved
@@ -12,15 +12,9 @@
     QueryEvent, RotateEvent, FormatDescriptionEvent,
     XidEvent, GtidEvent, StopEvent, XAPrepareEvent,
     BeginLoadQueryEvent, ExecuteLoadQueryEvent,
-<<<<<<< HEAD
-    HeartbeatLogEvent, NotImplementedEvent, RowsQueryLogEvent,
-    MariadbGtidEvent, MariadbAnnotateRowsEvent, MariadbStartEncryptionEvent,
-    RandEvent, UserVarEvent)
-=======
     HeartbeatLogEvent, NotImplementedEvent, MariadbGtidEvent,
     MariadbAnnotateRowsEvent, RandEvent, MariadbStartEncryptionEvent, RowsQueryLogEvent,
-    MariadbGtidListEvent, MariadbBinLogCheckPointEvent)
->>>>>>> a19a5a5b
+    MariadbGtidListEvent, MariadbBinLogCheckPointEvent, UserVarEvent)
 from .exceptions import BinLogNotEnabled
 from .gtid import GtidSet
 from .packet import BinLogPacketWrapper
@@ -630,13 +624,10 @@
                 MariadbGtidEvent,
                 MariadbAnnotateRowsEvent,
                 MariadbStartEncryptionEvent,
-<<<<<<< HEAD
                 RandEvent,
-                UserVarEvent
-=======
+                UserVarEvent,
                 MariadbGtidListEvent,
                 MariadbBinLogCheckPointEvent
->>>>>>> a19a5a5b
             ))
         if ignored_events is not None:
             for e in ignored_events:
