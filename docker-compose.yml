version: '3.2'
services:
  percona-5.7:
    image: percona:5.7
    environment:
      MYSQL_ALLOW_EMPTY_PASSWORD: true
    ports:
      - 3306:3306
    command: mysqld --log-bin=mysql-bin.log --server-id 1 --binlog-format=row --gtid_mode=on --enforce-gtid-consistency=on --log_slave_updates

  percona-5.7-ctl:
    image: percona:5.7
    environment:
      MYSQL_ALLOW_EMPTY_PASSWORD: true
    ports:
      - 3307:3307
    command: mysqld --log-bin=mysql-bin.log --server-id 1 --binlog-format=row --gtid_mode=on --enforce-gtid-consistency=on --log_slave_updates -P 3307

  mariadb-10.6:
    image: mariadb:10.6
    environment:
      MARIADB_ALLOW_EMPTY_ROOT_PASSWORD: 1
    ports:
      - "3308:3306"
    command: |
      --server-id=1
      --default-authentication-plugin=mysql_native_password
      --log-bin=master-bin
      --binlog-format=row
<<<<<<< HEAD
      --log-slave-updates=on
=======
      --log-slave-updates=on
    volumes:
      - type: bind
        source: ./.mariadb
        target: /opt/key_file
      - type: bind
        source: ./.mariadb/my.cnf
        target: /etc/mysql/my.cnf  
>>>>>>> dc190cb2
<|MERGE_RESOLUTION|>--- conflicted
+++ resolved
@@ -27,9 +27,6 @@
       --default-authentication-plugin=mysql_native_password
       --log-bin=master-bin
       --binlog-format=row
-<<<<<<< HEAD
-      --log-slave-updates=on
-=======
       --log-slave-updates=on
     volumes:
       - type: bind
@@ -37,5 +34,4 @@
         target: /opt/key_file
       - type: bind
         source: ./.mariadb/my.cnf
-        target: /etc/mysql/my.cnf  
->>>>>>> dc190cb2
+        target: /etc/mysql/my.cnf  